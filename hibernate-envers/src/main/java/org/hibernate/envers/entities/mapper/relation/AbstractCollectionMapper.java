/*
 * Hibernate, Relational Persistence for Idiomatic Java
 *
 * Copyright (c) 2008, Red Hat Middleware LLC or third-party contributors as
 * indicated by the @author tags or express copyright attribution
 * statements applied by the authors.  All third-party contributions are
 * distributed under license by Red Hat Middleware LLC.
 *
 * This copyrighted material is made available to anyone wishing to use, modify,
 * copy, or redistribute it subject to the terms and conditions of the GNU
 * Lesser General Public License, as published by the Free Software Foundation.
 *
 * This program is distributed in the hope that it will be useful,
 * but WITHOUT ANY WARRANTY; without even the implied warranty of MERCHANTABILITY
 * or FITNESS FOR A PARTICULAR PURPOSE.  See the GNU Lesser General Public License
 * for more details.
 *
 * You should have received a copy of the GNU Lesser General Public License
 * along with this distribution; if not, write to:
 * Free Software Foundation, Inc.
 * 51 Franklin Street, Fifth Floor
 * Boston, MA  02110-1301  USA
 */
package org.hibernate.envers.entities.mapper.relation;
<<<<<<< HEAD
import java.io.Serializable;
import java.lang.reflect.Constructor;
import java.lang.reflect.InvocationTargetException;
import java.util.ArrayList;
import java.util.Collection;
import java.util.HashMap;
import java.util.HashSet;
import java.util.List;
import java.util.Map;
import java.util.Set;

=======
>>>>>>> 07a0b293
import org.hibernate.collection.spi.PersistentCollection;
import org.hibernate.engine.spi.SessionImplementor;
import org.hibernate.envers.RevisionType;
import org.hibernate.envers.configuration.AuditConfiguration;
import org.hibernate.envers.entities.PropertyData;
import org.hibernate.envers.entities.mapper.PersistentCollectionChangeData;
import org.hibernate.envers.entities.mapper.PropertyMapper;
import org.hibernate.envers.entities.mapper.relation.lazy.initializor.Initializor;
import org.hibernate.envers.exception.AuditException;
import org.hibernate.envers.reader.AuditReaderImplementor;
import org.hibernate.envers.tools.reflection.ReflectionTools;
import org.hibernate.property.Setter;

import java.io.Serializable;
import java.lang.reflect.Constructor;
import java.lang.reflect.InvocationTargetException;
import java.util.ArrayList;
import java.util.Collection;
import java.util.HashMap;
import java.util.HashSet;
import java.util.List;
import java.util.Map;
import java.util.Set;

/**
 * @author Adam Warski (adam at warski dot org)
 * @author Michal Skowronek (mskowr at o2 dot pl)
 */
public abstract class AbstractCollectionMapper<T> implements PropertyMapper {
    protected final CommonCollectionMapperData commonCollectionMapperData;    
    protected final Class<? extends T> collectionClass;

    private final Constructor<? extends T> proxyConstructor;

    protected AbstractCollectionMapper(CommonCollectionMapperData commonCollectionMapperData,
                                       Class<? extends T> collectionClass, Class<? extends T> proxyClass) {
        this.commonCollectionMapperData = commonCollectionMapperData;
        this.collectionClass = collectionClass;

        try {
            proxyConstructor = proxyClass.getConstructor(Initializor.class);
        } catch (NoSuchMethodException e) {
            throw new AuditException(e);
        }
    }

    protected abstract Collection getNewCollectionContent(PersistentCollection newCollection);
    protected abstract Collection getOldCollectionContent(Serializable oldCollection);

    /**
     * Maps the changed collection element to the given map.
     * @param data Where to map the data.
     * @param changed The changed collection element to map.
     */
    protected abstract void mapToMapFromObject(Map<String, Object> data, Object changed);

    private void addCollectionChanges(List<PersistentCollectionChangeData> collectionChanges, Set<Object> changed,
                                      RevisionType revisionType, Serializable id) {
        for (Object changedObj : changed) {
            Map<String, Object> entityData = new HashMap<String, Object>();
            Map<String, Object> originalId = new HashMap<String, Object>();
            entityData.put(commonCollectionMapperData.getVerEntCfg().getOriginalIdPropName(), originalId);

            collectionChanges.add(new PersistentCollectionChangeData(
                    commonCollectionMapperData.getVersionsMiddleEntityName(), entityData, changedObj));
            // Mapping the collection owner's id.
            commonCollectionMapperData.getReferencingIdData().getPrefixedMapper().mapToMapFromId(originalId, id);

            // Mapping collection element and index (if present).
            mapToMapFromObject(originalId, changedObj);

            entityData.put(commonCollectionMapperData.getVerEntCfg().getRevisionTypePropName(), revisionType);
        }
    }

    @SuppressWarnings({"unchecked"})
    public List<PersistentCollectionChangeData> mapCollectionChanges(String referencingPropertyName,
                                                                     PersistentCollection newColl,
                                                                     Serializable oldColl, Serializable id) {
        if (!commonCollectionMapperData.getCollectionReferencingPropertyData().getName()
                .equals(referencingPropertyName)) {
            return null;
        }

        List<PersistentCollectionChangeData> collectionChanges = new ArrayList<PersistentCollectionChangeData>();

        // Comparing new and old collection content.
        Collection newCollection = getNewCollectionContent(newColl);
        Collection oldCollection = getOldCollectionContent(oldColl);

        Set<Object> added = new HashSet<Object>();
        if (newColl != null) { added.addAll(newCollection); }
		// Re-hashing the old collection as the hash codes of the elements there may have changed, and the
		// removeAll in AbstractSet has an implementation that is hashcode-change sensitive (as opposed to addAll).
        if (oldColl != null) { added.removeAll(new HashSet(oldCollection)); }

        addCollectionChanges(collectionChanges, added, RevisionType.ADD, id);

        Set<Object> deleted = new HashSet<Object>();
        if (oldColl != null) { deleted.addAll(oldCollection); }
		// The same as above - re-hashing new collection.
        if (newColl != null) { deleted.removeAll(new HashSet(newCollection)); }

        addCollectionChanges(collectionChanges, deleted, RevisionType.DEL, id);

        return collectionChanges;
    }

    public boolean mapToMapFromEntity(SessionImplementor session, Map<String, Object> data, Object newObj, Object oldObj) {
        // Changes are mapped in the "mapCollectionChanges" method.
        return false;
    }

	@Override
	public void mapModifiedFlagsToMapFromEntity(SessionImplementor session, Map<String, Object> data, Object newObj, Object oldObj) {
		PropertyData propertyData = commonCollectionMapperData.getCollectionReferencingPropertyData();
		if (propertyData.isUsingModifiedFlag()) {
			if(isFromNullToEmptyOrFromEmptyToNull((PersistentCollection) newObj, (Serializable) oldObj)){
				propertyData.addModifiedFlag(data, true);
			} else {
				List<PersistentCollectionChangeData> changes = mapCollectionChanges(commonCollectionMapperData.getCollectionReferencingPropertyData().getName(),
						(PersistentCollection) newObj, (Serializable) oldObj, null);
				propertyData.addModifiedFlag(data, !changes.isEmpty());
			}
		}
	}

	private boolean isFromNullToEmptyOrFromEmptyToNull(PersistentCollection newColl, Serializable oldColl) {
		// Comparing new and old collection content.
        Collection newCollection = getNewCollectionContent(newColl);
        Collection oldCollection = getOldCollectionContent(oldColl);

		return oldCollection == null && newCollection != null && newCollection.isEmpty()
				|| newCollection == null && oldCollection != null && oldCollection.isEmpty();
	}

	@Override
	public void mapModifiedFlagsToMapForCollectionChange(String collectionPropertyName, Map<String, Object> data) {
		PropertyData propertyData = commonCollectionMapperData.getCollectionReferencingPropertyData();
		if (propertyData.isUsingModifiedFlag()) {
			propertyData.addModifiedFlag(data, propertyData.getName().equals(collectionPropertyName));
		}
	}

	protected abstract Initializor<T> getInitializor(AuditConfiguration verCfg,
                                                     AuditReaderImplementor versionsReader, Object primaryKey,
                                                     Number revision);

    public void mapToEntityFromMap(AuditConfiguration verCfg, Object obj, Map data, Object primaryKey,
                                   AuditReaderImplementor versionsReader, Number revision) {
        Setter setter = ReflectionTools.getSetter(obj.getClass(),
                commonCollectionMapperData.getCollectionReferencingPropertyData());
        try {
            setter.set(obj, proxyConstructor.newInstance(getInitializor(verCfg, versionsReader, primaryKey, revision)), null);
        } catch (InstantiationException e) {
            throw new AuditException(e);
        } catch (IllegalAccessException e) {
            throw new AuditException(e);
        } catch (InvocationTargetException e) {
            throw new AuditException(e);
        }
    }
}<|MERGE_RESOLUTION|>--- conflicted
+++ resolved
@@ -22,7 +22,6 @@
  * Boston, MA  02110-1301  USA
  */
 package org.hibernate.envers.entities.mapper.relation;
-<<<<<<< HEAD
 import java.io.Serializable;
 import java.lang.reflect.Constructor;
 import java.lang.reflect.InvocationTargetException;
@@ -34,8 +33,6 @@
 import java.util.Map;
 import java.util.Set;
 
-=======
->>>>>>> 07a0b293
 import org.hibernate.collection.spi.PersistentCollection;
 import org.hibernate.engine.spi.SessionImplementor;
 import org.hibernate.envers.RevisionType;
@@ -48,17 +45,6 @@
 import org.hibernate.envers.reader.AuditReaderImplementor;
 import org.hibernate.envers.tools.reflection.ReflectionTools;
 import org.hibernate.property.Setter;
-
-import java.io.Serializable;
-import java.lang.reflect.Constructor;
-import java.lang.reflect.InvocationTargetException;
-import java.util.ArrayList;
-import java.util.Collection;
-import java.util.HashMap;
-import java.util.HashSet;
-import java.util.List;
-import java.util.Map;
-import java.util.Set;
 
 /**
  * @author Adam Warski (adam at warski dot org)
@@ -154,11 +140,12 @@
 		PropertyData propertyData = commonCollectionMapperData.getCollectionReferencingPropertyData();
 		if (propertyData.isUsingModifiedFlag()) {
 			if(isFromNullToEmptyOrFromEmptyToNull((PersistentCollection) newObj, (Serializable) oldObj)){
-				propertyData.addModifiedFlag(data, true);
+                data.put(propertyData.getModifiedFlagPropertyName(), true);
 			} else {
-				List<PersistentCollectionChangeData> changes = mapCollectionChanges(commonCollectionMapperData.getCollectionReferencingPropertyData().getName(),
+				List<PersistentCollectionChangeData> changes = mapCollectionChanges(
+                        commonCollectionMapperData.getCollectionReferencingPropertyData().getName(),
 						(PersistentCollection) newObj, (Serializable) oldObj, null);
-				propertyData.addModifiedFlag(data, !changes.isEmpty());
+                data.put(propertyData.getModifiedFlagPropertyName(), !changes.isEmpty());
 			}
 		}
 	}
@@ -176,7 +163,7 @@
 	public void mapModifiedFlagsToMapForCollectionChange(String collectionPropertyName, Map<String, Object> data) {
 		PropertyData propertyData = commonCollectionMapperData.getCollectionReferencingPropertyData();
 		if (propertyData.isUsingModifiedFlag()) {
-			propertyData.addModifiedFlag(data, propertyData.getName().equals(collectionPropertyName));
+            data.put(propertyData.getModifiedFlagPropertyName(), propertyData.getName().equals(collectionPropertyName));
 		}
 	}
 
