/*
 * Hibernate, Relational Persistence for Idiomatic Java
 *
 * License: GNU Lesser General Public License (LGPL), version 2.1 or later.
 * See the lgpl.txt file in the root directory or <http://www.gnu.org/licenses/lgpl-2.1.html>.
 */
package org.hibernate.envers.configuration.internal.metadata;

import java.util.HashMap;
import java.util.Iterator;
import java.util.Map;

import org.hibernate.MappingException;
import org.hibernate.boot.registry.classloading.spi.ClassLoaderService;
import org.hibernate.boot.spi.MetadataImplementor;
import org.hibernate.envers.RelationTargetAuditMode;
import org.hibernate.envers.configuration.internal.AuditEntitiesConfiguration;
import org.hibernate.envers.configuration.internal.GlobalConfiguration;
import org.hibernate.envers.configuration.internal.metadata.reader.ClassAuditingData;
import org.hibernate.envers.configuration.internal.metadata.reader.PropertyAuditingData;
import org.hibernate.envers.internal.EnversMessageLogger;
import org.hibernate.envers.internal.entities.EntityConfiguration;
import org.hibernate.envers.internal.entities.IdMappingData;
import org.hibernate.envers.internal.entities.mapper.CompositeMapperBuilder;
import org.hibernate.envers.internal.entities.mapper.ExtendedPropertyMapper;
import org.hibernate.envers.internal.entities.mapper.MultiPropertyMapper;
import org.hibernate.envers.internal.entities.mapper.SubclassPropertyMapper;
import org.hibernate.envers.internal.tools.StringTools;
import org.hibernate.envers.internal.tools.Triple;
import org.hibernate.envers.strategy.AuditStrategy;
import org.hibernate.envers.strategy.spi.MappingContext;
import org.hibernate.mapping.Collection;
import org.hibernate.mapping.Join;
import org.hibernate.mapping.OneToOne;
import org.hibernate.mapping.PersistentClass;
import org.hibernate.mapping.Property;
import org.hibernate.mapping.SyntheticProperty;
import org.hibernate.mapping.Table;
import org.hibernate.mapping.Value;
import org.hibernate.service.ServiceRegistry;
import org.hibernate.tuple.GeneratedValueGeneration;
import org.hibernate.tuple.GenerationTiming;
import org.hibernate.tuple.ValueGeneration;
import org.hibernate.type.CollectionType;
import org.hibernate.type.ComponentType;
import org.hibernate.type.ManyToOneType;
import org.hibernate.type.OneToOneType;
import org.hibernate.type.Type;

import org.dom4j.Element;

import org.jboss.logging.Logger;

/**
 * @author Adam Warski (adam at warski dot org)
 * @author Sebastian Komander
 * @author Tomasz Bech
 * @author Stephanie Pau at Markit Group Plc
 * @author Hern&aacute;n Chanfreau
 * @author Lukasz Antoniak (lukasz dot antoniak at gmail dot com)
 * @author Michal Skowronek (mskowr at o2 dot pl)
 * @author Chris Cranford
 */
public final class AuditMetadataGenerator {
	private static final EnversMessageLogger LOG = Logger.getMessageLogger(
			EnversMessageLogger.class,
			AuditMetadataGenerator.class.getName()
	);

	private final MetadataImplementor metadata;
	private final ServiceRegistry serviceRegistry;
	private final GlobalConfiguration globalCfg;
	private final AuditEntitiesConfiguration verEntCfg;
	private final AuditStrategy auditStrategy;
	private final Element revisionInfoRelationMapping;

	private final ClassLoaderService classLoaderService;

	/*
	 * Generators for different kinds of property values/types.
	 */
	private final BasicMetadataGenerator basicMetadataGenerator;
	private final ComponentMetadataGenerator componentMetadataGenerator;
	private final IdMetadataGenerator idMetadataGenerator;
	private final ToOneRelationMetadataGenerator toOneRelationMetadataGenerator;

	/*
	 * Here information about already generated mappings will be accumulated.
	 */
	private final Map<String, EntityConfiguration> entitiesConfigurations;
	private final Map<String, EntityConfiguration> notAuditedEntitiesConfigurations;

	private final AuditEntityNameRegister auditEntityNameRegister;

	// Map entity name -> (join descriptor -> element describing the "versioned" join)
	private final Map<String, Map<Join, Element>> entitiesJoins;

	public AuditMetadataGenerator(
			MetadataImplementor metadata,
			ServiceRegistry serviceRegistry,
			GlobalConfiguration globalCfg,
			AuditEntitiesConfiguration verEntCfg,
			AuditStrategy auditStrategy,
			Element revisionInfoRelationMapping,
			AuditEntityNameRegister auditEntityNameRegister) {
		this.metadata = metadata;
		this.serviceRegistry = serviceRegistry;
		this.globalCfg = globalCfg;
		this.verEntCfg = verEntCfg;
		this.auditStrategy = auditStrategy;
		this.revisionInfoRelationMapping = revisionInfoRelationMapping;

		this.basicMetadataGenerator = new BasicMetadataGenerator( this );
		this.componentMetadataGenerator = new ComponentMetadataGenerator( this );
		this.idMetadataGenerator = new IdMetadataGenerator( this );
		this.toOneRelationMetadataGenerator = new ToOneRelationMetadataGenerator( this );

		this.auditEntityNameRegister = auditEntityNameRegister;

		entitiesConfigurations = new HashMap<>();
		notAuditedEntitiesConfigurations = new HashMap<>();
		entitiesJoins = new HashMap<>();

		classLoaderService = serviceRegistry.getService( ClassLoaderService.class );
	}

	public MetadataImplementor getMetadata() {
		return metadata;
	}

	public ServiceRegistry getServiceRegistry() {
		return serviceRegistry;
	}

	public ClassLoaderService getClassLoaderService() {
		return classLoaderService;
	}

	/**
	 * Clones the revision info relation mapping, so that it can be added to other mappings. Also, the name of
	 * the property and the column are set properly.
	 *
	 * @return A revision info mapping, which can be added to other mappings (has no parent).
	 */
	private Element cloneAndSetupRevisionInfoRelationMapping() {
		final Element revMapping = (Element) revisionInfoRelationMapping.clone();
		revMapping.addAttribute( "name", verEntCfg.getRevisionFieldName() );
		if ( globalCfg.isCascadeDeleteRevision() ) {
			revMapping.addAttribute( "on-delete", "cascade" );
		}

		MetadataTools.addOrModifyColumn( revMapping, verEntCfg.getRevisionFieldName() );

		return revMapping;
	}

	void addRevisionInfoRelation(Element anyMapping) {
		anyMapping.add( cloneAndSetupRevisionInfoRelationMapping() );
	}

	void addRevisionType(Element anyMapping, Element anyMappingEnd) {
		addRevisionType( anyMapping, anyMappingEnd, false );
	}

	void addRevisionType(Element anyMapping, Element anyMappingEnd, boolean isKey) {
		final Element revTypeProperty = MetadataTools.addProperty(
				anyMapping,
				verEntCfg.getRevisionTypePropName(),
				verEntCfg.getRevisionTypePropType(),
				true,
				isKey
		);
		revTypeProperty.addAttribute( "type", "org.hibernate.envers.internal.entities.RevisionTypeType" );
	}

	void addAdditionalColumns(Element anyMapping) {
		auditStrategy.addAdditionalColumns( new MappingContext( anyMapping, revisionInfoRelationMapping, verEntCfg ) );
	}

	private void addValueInFirstPass(
			Element parent,
			Value value,
			CompositeMapperBuilder currentMapper,
			String entityName,
			EntityXmlMappingData xmlMappingData,
			PropertyAuditingData propertyAuditingData,
			boolean insertable,
			boolean processModifiedFlag) {
		final Type type = value.getType();
		final boolean isBasic = basicMetadataGenerator.addBasic(
				parent,
				propertyAuditingData,
				value,
				currentMapper,
				insertable,
				false
		);

		if ( isBasic ) {
			// The property was mapped by the basic generator.
		}
		else if ( type instanceof ComponentType ) {
			componentMetadataGenerator.addComponent(
					parent, propertyAuditingData, value, currentMapper,
					entityName, xmlMappingData, true
			);
		}
		else {
			if ( !processedInSecondPass( type ) ) {
				// If we got here in the first pass, it means the basic mapper didn't map it, and none of the
				// above branches either.
				throwUnsupportedTypeException( type, entityName, propertyAuditingData.getName() );
			}
			return;
		}
		addModifiedFlagIfNeeded( value, parent, propertyAuditingData, processModifiedFlag );
	}

	private boolean processedInSecondPass(Type type) {
		return type instanceof ComponentType || type instanceof ManyToOneType ||
				type instanceof OneToOneType || type instanceof CollectionType;
	}

	private void addValueInSecondPass(
			Element parent,
			Value value,
			CompositeMapperBuilder currentMapper,
			String entityName,
			EntityXmlMappingData xmlMappingData,
			PropertyAuditingData propertyAuditingData,
			boolean insertable,
			boolean processModifiedFlag) {
		final Type type = value.getType();

		if ( type instanceof ComponentType ) {
			componentMetadataGenerator.addComponent(
					parent,
					propertyAuditingData,
					value,
					currentMapper,
					entityName,
					xmlMappingData,
					false
			);
			// mod flag field has been already generated in first pass
			return;
		}
		else if ( type instanceof ManyToOneType ) {
			toOneRelationMetadataGenerator.addToOne(
					parent,
					propertyAuditingData,
					value,
					currentMapper,
					entityName,
					insertable
			);
		}
		else if ( type instanceof OneToOneType ) {
			final OneToOne oneToOne = (OneToOne) value;
			if ( oneToOne.getReferencedPropertyName() != null ) {
				toOneRelationMetadataGenerator.addOneToOneNotOwning(
						propertyAuditingData,
						value,
						currentMapper,
						entityName
				);
			}
			else {
				// @OneToOne relation marked with @PrimaryKeyJoinColumn
				toOneRelationMetadataGenerator.addOneToOnePrimaryKeyJoinColumn(
						propertyAuditingData,
						value,
						currentMapper,
						entityName,
						insertable
				);
			}
		}
		else if ( type instanceof CollectionType ) {
			final CollectionMetadataGenerator collectionMetadataGenerator = new CollectionMetadataGenerator(
					this,
					(Collection) value,
					currentMapper,
					entityName,
					xmlMappingData,
					propertyAuditingData
			);
			collectionMetadataGenerator.addCollection();
		}
		else {
			return;
		}
		addModifiedFlagIfNeeded( value, parent, propertyAuditingData, processModifiedFlag );
	}

	private void addModifiedFlagIfNeeded(
			Value value,
			Element parent,
			PropertyAuditingData propertyAuditingData,
			boolean processModifiedFlag) {
		if ( processModifiedFlag && propertyAuditingData.isUsingModifiedFlag() ) {
			globalCfg.getModifiedColumnNamingStrategy().addModifiedColumns(
					globalCfg,
					value,
					parent,
					propertyAuditingData
			);
		}
	}

	void addValue(
			Element parent, Value value, CompositeMapperBuilder currentMapper, String entityName,
			EntityXmlMappingData xmlMappingData, PropertyAuditingData propertyAuditingData,
			boolean insertable, boolean firstPass, boolean processModifiedFlag) {
		if ( firstPass ) {
			addValueInFirstPass(
					parent, value, currentMapper, entityName,
					xmlMappingData, propertyAuditingData, insertable, processModifiedFlag
			);
		}
		else {
			addValueInSecondPass(
					parent, value, currentMapper, entityName,
					xmlMappingData, propertyAuditingData, insertable, processModifiedFlag
			);
		}
	}

	private void addProperties(
			Element parent,
			Iterator<Property> properties,
			CompositeMapperBuilder currentMapper,
			ClassAuditingData auditingData,
			String entityName,
			EntityXmlMappingData xmlMappingData,
			boolean firstPass) {
		while ( properties.hasNext() ) {
			final Property property = properties.next();
			final String propertyName = property.getName();
			final PropertyAuditingData propertyAuditingData = auditingData.getPropertyAuditingData( propertyName );
			if ( propertyAuditingData != null ) {
				// HHH-10246
				// Verifies if a mapping exists using a @JoinColumn against a @NaturalId field
				// and if so, this eliminates the mapping property as it isn't needed.
				if ( property instanceof SyntheticProperty ) {
					if ( property.getValue().isAlternateUniqueKey() ) {
						continue;
					}
				}
				addValue(
						parent,
						property.getValue(),
						currentMapper,
						entityName,
						xmlMappingData,
						propertyAuditingData,
						isPropertyInsertable( property ),
						firstPass,
						true
				);
			}
		}
	}

	private boolean isPropertyInsertable(Property property) {
		if ( !property.isInsertable() ) {
			final ValueGeneration generation = property.getValueGenerationStrategy();
			if ( generation instanceof GeneratedValueGeneration ) {
				final GeneratedValueGeneration valueGeneration = (GeneratedValueGeneration) generation;
				if ( GenerationTiming.INSERT == valueGeneration.getGenerationTiming()
					|| GenerationTiming.ALWAYS == valueGeneration.getGenerationTiming() ) {
					return true;
				}
			}
		}
		return property.isInsertable();
	}

	private boolean checkPropertiesAudited(Iterator<Property> properties, ClassAuditingData auditingData) {
		while ( properties.hasNext() ) {
			final Property property = properties.next();
			final String propertyName = property.getName();
			final PropertyAuditingData propertyAuditingData = auditingData.getPropertyAuditingData( propertyName );
			if ( propertyAuditingData == null ) {
				return false;
			}
		}

		return true;
	}

	protected String getSchema(String schemaFromAnnotation, Table table) {
		// Get the schema from the annotation ...
		String schema = schemaFromAnnotation;
		// ... if empty, try using the default ...
		if ( StringTools.isEmpty( schema ) ) {
			schema = globalCfg.getDefaultSchemaName();

			// ... if still empty, use the same as the normal table.
			if ( StringTools.isEmpty( schema ) ) {
				schema = table.getSchema();
			}
		}

		return schema;
	}

	protected String getCatalog(String catalogFromAnnotation, Table table) {
		// Get the catalog from the annotation ...
		String catalog = catalogFromAnnotation;
		// ... if empty, try using the default ...
		if ( StringTools.isEmpty( catalog ) ) {
			catalog = globalCfg.getDefaultCatalogName();

			// ... if still empty, use the same as the normal table.
			if ( StringTools.isEmpty( catalog ) ) {
				catalog = table.getCatalog();
			}
		}

		return catalog;
	}

	@SuppressWarnings({"unchecked"})
	private void createJoins(PersistentClass pc, Element parent, ClassAuditingData auditingData) {
		final Iterator<Join> joins = pc.getJoinIterator();
		final Map<Join, Element> joinElements = new HashMap<>();
		entitiesJoins.put( pc.getEntityName(), joinElements );

		while ( joins.hasNext() ) {
			Join join = joins.next();

			// Checking if all of the join properties are audited
			if ( !checkPropertiesAudited( join.getPropertyIterator(), auditingData ) ) {
				continue;
			}

			// Determining the table name. If there is no entry in the dictionary, just constructing the table name
			// as if it was an entity (by appending/prepending configured strings).
			final String originalTableName = join.getTable().getName();
			String auditTableName = auditingData.getSecondaryTableDictionary().get( originalTableName );
			if ( auditTableName == null ) {
				auditTableName = verEntCfg.getAuditEntityName( originalTableName );
			}

			final String schema = getSchema( auditingData.getAuditTable().schema(), join.getTable() );
			final String catalog = getCatalog( auditingData.getAuditTable().catalog(), join.getTable() );

			final Element joinElement = MetadataTools.createJoin( parent, auditTableName, schema, catalog );
			joinElements.put( join, joinElement );

			// HHH-8305 - Fix case when join is considered optional.
			if ( join.isOptional() ) {
				joinElement.addAttribute( "optional", "true" );
			}

			// HHH-8305 - Fix case when join is the inverse side of a mapping.
			if ( join.isInverse() ) {
				joinElement.addAttribute( "inverse", "true" );
			}

			final Element joinKey = joinElement.addElement( "key" );
			MetadataTools.addColumns( joinKey, join.getKey().getColumnIterator() );
			MetadataTools.addColumn( joinKey, verEntCfg.getRevisionFieldName(), null, null, null, null, null, null );
		}
	}

	@SuppressWarnings({"unchecked"})
	private void addJoins(
			PersistentClass pc,
			CompositeMapperBuilder currentMapper,
			ClassAuditingData auditingData,
			String entityName,
			EntityXmlMappingData xmlMappingData,
			boolean firstPass) {
		final Iterator<Join> joins = pc.getJoinIterator();

		while ( joins.hasNext() ) {
			final Join join = joins.next();
			final Element joinElement = entitiesJoins.get( entityName ).get( join );

			if ( joinElement != null ) {
				addProperties(
						joinElement,
						join.getPropertyIterator(),
						currentMapper,
						auditingData,
						entityName,
						xmlMappingData,
						firstPass
				);
			}
		}
	}

	@SuppressWarnings({"unchecked"})
	private Triple<Element, ExtendedPropertyMapper, String> generateMappingData(
			PersistentClass pc, EntityXmlMappingData xmlMappingData, AuditTableData auditTableData,
			IdMappingData idMapper) {
		final Element classMapping = MetadataTools.createEntity(
				xmlMappingData.getMainXmlMapping(),
				auditTableData,
				pc.getDiscriminatorValue(),
				pc.isAbstract()
		);
		final ExtendedPropertyMapper propertyMapper = new MultiPropertyMapper();

		// Checking if there is a discriminator column
		if ( pc.getDiscriminator() != null ) {
			final Element discriminatorElement = classMapping.addElement( "discriminator" );
			// Database column or SQL formula allowed to distinguish entity types
			MetadataTools.addColumnsOrFormulas( discriminatorElement, pc.getDiscriminator().getColumnIterator() );
			discriminatorElement.addAttribute( "type", pc.getDiscriminator().getType().getName() );
		}

		// Adding the id mapping
		classMapping.add( (Element) idMapper.getXmlMapping().clone() );

		// Adding the "revision type" property
		addRevisionType( classMapping, classMapping );

		addAdditionalColumns( classMapping );

		return Triple.make( classMapping, propertyMapper, null );
	}

	private Triple<Element, ExtendedPropertyMapper, String> generateInheritanceMappingData(
			PersistentClass pc, EntityXmlMappingData xmlMappingData, AuditTableData auditTableData,
			String inheritanceMappingType) {
		final String extendsEntityName = verEntCfg.getAuditEntityName( pc.getSuperclass().getEntityName() );
		final Element classMapping = MetadataTools.createSubclassEntity(
				xmlMappingData.getMainXmlMapping(),
				inheritanceMappingType,
				auditTableData,
				extendsEntityName,
				pc.getDiscriminatorValue(),
				pc.isAbstract()
		);

		// The id and revision type is already mapped in the parent

		// Getting the property mapper of the parent - when mapping properties, they need to be included
		final String parentEntityName = pc.getSuperclass().getEntityName();

		final EntityConfiguration parentConfiguration = entitiesConfigurations.get( parentEntityName );
		if ( parentConfiguration == null ) {
			throw new MappingException(
					"Entity '" + pc.getEntityName() + "' is audited, but its superclass: '" +
							parentEntityName + "' is not."
			);
		}

		final ExtendedPropertyMapper parentPropertyMapper = parentConfiguration.getPropertyMapper();
		final ExtendedPropertyMapper propertyMapper = new SubclassPropertyMapper(
				new MultiPropertyMapper(),
				parentPropertyMapper
		);

		return Triple.make( classMapping, propertyMapper, parentEntityName );
	}

	@SuppressWarnings({"unchecked"})
	public void generateFirstPass(
			PersistentClass pc,
			ClassAuditingData auditingData,
			EntityXmlMappingData xmlMappingData,
			boolean isAudited) {
		final String schema = getSchema( auditingData.getAuditTable().schema(), pc.getTable() );
		final String catalog = getCatalog( auditingData.getAuditTable().catalog(), pc.getTable() );

		if ( !isAudited ) {
			final String entityName = pc.getEntityName();
			final IdMappingData idMapper = idMetadataGenerator.addId( pc, false );

			if ( idMapper == null ) {
				// Unsupported id mapping, e.g. key-many-to-one. If the entity is used in auditing, an exception
				// will be thrown later on.
				LOG.debugf(
						"Unable to create auditing id mapping for entity %s, because of an unsupported Hibernate id mapping (e.g. key-many-to-one)",
						entityName
				);
				return;
			}

			final ExtendedPropertyMapper propertyMapper = null;
			final String parentEntityName = null;
			final EntityConfiguration entityCfg = new EntityConfiguration(
					entityName,
					pc.getClassName(),
					idMapper,
					propertyMapper,
					parentEntityName
			);
			notAuditedEntitiesConfigurations.put( entityName, entityCfg );
			return;
		}

		final String entityName = pc.getEntityName();
		LOG.debugf( "Generating first-pass auditing mapping for entity %s", entityName );

		final String auditEntityName = verEntCfg.getAuditEntityName( entityName );
		final String auditTableName = verEntCfg.getAuditTableName( entityName, pc.getTable().getName() );

		// Registering the audit entity name, now that it is known
		auditEntityNameRegister.register( auditEntityName );

		final AuditTableData auditTableData = new AuditTableData( auditEntityName, auditTableName, schema, catalog );

		// Generating a mapping for the id
		final IdMappingData idMapper = idMetadataGenerator.addId( pc, true );

		final InheritanceType inheritanceType = InheritanceType.get( pc );

		// These properties will be read from the mapping data
		final Element classMapping;
		final ExtendedPropertyMapper propertyMapper;
		final String parentEntityName;

		final Triple<Element, ExtendedPropertyMapper, String> mappingData;

		// Reading the mapping data depending on inheritance type (if any)
		switch ( inheritanceType ) {
			case NONE:
				mappingData = generateMappingData( pc, xmlMappingData, auditTableData, idMapper );
				break;

			case SINGLE:
				mappingData = generateInheritanceMappingData( pc, xmlMappingData, auditTableData, "subclass" );
				break;

			case JOINED:
				mappingData = generateInheritanceMappingData( pc, xmlMappingData, auditTableData, "joined-subclass" );

				// Adding the "key" element with all id columns...
				final Element keyMapping = mappingData.getFirst().addElement( "key" );
<<<<<<< HEAD
				MetadataTools.addColumns( keyMapping, pc.getTable().getPrimaryKey().getColumnIterator(), metadata );
=======
				MetadataTools.addColumns( keyMapping, pc.getTable().getPrimaryKey().columnIterator() );
>>>>>>> ba0902d9

				// ... and the revision number column, read from the revision info relation mapping.
				keyMapping.add( (Element) cloneAndSetupRevisionInfoRelationMapping().element( "column" ).clone() );
				break;

			case TABLE_PER_CLASS:
				mappingData = generateInheritanceMappingData( pc, xmlMappingData, auditTableData, "union-subclass" );
				break;

			default:
				throw new AssertionError( "Impossible enum value." );
		}

		classMapping = mappingData.getFirst();
		propertyMapper = mappingData.getSecond();
		parentEntityName = mappingData.getThird();

		xmlMappingData.setClassMapping( classMapping );

		// Mapping unjoined properties
		addProperties(
				classMapping, pc.getUnjoinedPropertyIterator(), propertyMapper,
				auditingData, pc.getEntityName(), xmlMappingData,
				true
		);

		// Creating and mapping joins (first pass)
		createJoins( pc, classMapping, auditingData );
		addJoins( pc, propertyMapper, auditingData, pc.getEntityName(), xmlMappingData, true );

		// HHH-7940 - New synthetic property support for @IndexColumn/@OrderColumn dynamic properties
		addSynthetics( classMapping, auditingData, propertyMapper, xmlMappingData, pc.getEntityName(), true );

		// Storing the generated configuration
		final EntityConfiguration entityCfg = new EntityConfiguration(
				auditEntityName,
				pc.getClassName(),
				idMapper,
				propertyMapper,
				parentEntityName
		);
		entitiesConfigurations.put( pc.getEntityName(), entityCfg );
	}

	private void addSynthetics(
			Element classMapping,
			ClassAuditingData auditingData,
			CompositeMapperBuilder currentMapper,
			EntityXmlMappingData xmlMappingData,
			String entityName,
			boolean firstPass) {
		for ( PropertyAuditingData propertyAuditingData : auditingData.getSyntheticProperties() ) {
			addValue(
					classMapping,
					propertyAuditingData.getValue(),
					currentMapper,
					entityName,
					xmlMappingData,
					propertyAuditingData,
					true,
					firstPass,
					false
			);
		}
	}

	@SuppressWarnings({"unchecked"})
	public void generateSecondPass(
			PersistentClass pc,
			ClassAuditingData auditingData,
			EntityXmlMappingData xmlMappingData) {
		final String entityName = pc.getEntityName();
		LOG.debugf( "Generating second-pass auditing mapping for entity %s", entityName );

		final CompositeMapperBuilder propertyMapper = entitiesConfigurations.get( entityName ).getPropertyMapper();

		// Mapping unjoined properties
		final Element parent = xmlMappingData.getClassMapping();

		// HHH-11748 - Generate a second pass for identifiers
		// This is useful for situations where @Id point to @ManyToOne and @OneToOne associations.
		idMetadataGenerator.generateSecondPass( entityName, pc );

		addProperties(
				parent,
				pc.getUnjoinedPropertyIterator(),
				propertyMapper,
				auditingData,
				entityName,
				xmlMappingData,
				false
		);

		// Mapping joins (second pass)
		addJoins( pc, propertyMapper, auditingData, entityName, xmlMappingData, false );
	}

	public Map<String, EntityConfiguration> getEntitiesConfigurations() {
		return entitiesConfigurations;
	}

	// Getters for generators and configuration

	BasicMetadataGenerator getBasicMetadataGenerator() {
		return basicMetadataGenerator;
	}

	GlobalConfiguration getGlobalCfg() {
		return globalCfg;
	}

	AuditEntitiesConfiguration getVerEntCfg() {
		return verEntCfg;
	}

	AuditStrategy getAuditStrategy() {
		return auditStrategy;
	}

	AuditEntityNameRegister getAuditEntityNameRegister() {
		return auditEntityNameRegister;
	}

	void throwUnsupportedTypeException(Type type, String entityName, String propertyName) {
		final String message = "Type not supported for auditing: " + type.getClass().getName() +
				", on entity " + entityName + ", property '" + propertyName + "'.";

		throw new MappingException( message );
	}

	/**
	 * Reads the id mapping data of a referenced entity.
	 *
	 * @param entityName Name of the entity which is the source of the relation.
	 * @param referencedEntityName Name of the entity which is the target of the relation.
	 * @param propertyAuditingData Auditing data of the property that is the source of the relation.
	 * @param allowNotAuditedTarget Are not-audited target entities allowed.
	 *
	 * @return The id mapping data of the related entity.
	 *
	 * @throws MappingException If a relation from an audited to a non-audited entity is detected, which is not
	 * mapped using {@link RelationTargetAuditMode#NOT_AUDITED}.
	 */
	IdMappingData getReferencedIdMappingData(
			String entityName, String referencedEntityName,
			PropertyAuditingData propertyAuditingData,
			boolean allowNotAuditedTarget) {
		EntityConfiguration configuration = getEntitiesConfigurations().get( referencedEntityName );
		if ( configuration == null ) {
			final RelationTargetAuditMode relationTargetAuditMode = propertyAuditingData.getRelationTargetAuditMode();
			configuration = getNotAuditedEntitiesConfigurations().get( referencedEntityName );

			if ( configuration == null || !allowNotAuditedTarget || !RelationTargetAuditMode.NOT_AUDITED.equals(
					relationTargetAuditMode
			) ) {
				throw new MappingException(
						"An audited relation from " + entityName + "."
								+ propertyAuditingData.getName() + " to a not audited entity " + referencedEntityName + "!"
								+ (allowNotAuditedTarget ?
								" Such mapping is possible, but has to be explicitly defined using @Audited(targetAuditMode = NOT_AUDITED)." :
								"")
				);
			}
		}

		return configuration.getIdMappingData();
	}

	/**
	 * Get the notAuditedEntitiesConfigurations property.
	 *
	 * @return the notAuditedEntitiesConfigurations property value
	 */
	public Map<String, EntityConfiguration> getNotAuditedEntitiesConfigurations() {
		return notAuditedEntitiesConfigurations;
	}
}<|MERGE_RESOLUTION|>--- conflicted
+++ resolved
@@ -633,11 +633,7 @@
 
 				// Adding the "key" element with all id columns...
 				final Element keyMapping = mappingData.getFirst().addElement( "key" );
-<<<<<<< HEAD
-				MetadataTools.addColumns( keyMapping, pc.getTable().getPrimaryKey().getColumnIterator(), metadata );
-=======
-				MetadataTools.addColumns( keyMapping, pc.getTable().getPrimaryKey().columnIterator() );
->>>>>>> ba0902d9
+				MetadataTools.addColumns( keyMapping, pc.getTable().getPrimaryKey().getColumnIterator() );
 
 				// ... and the revision number column, read from the revision info relation mapping.
 				keyMapping.add( (Element) cloneAndSetupRevisionInfoRelationMapping().element( "column" ).clone() );
