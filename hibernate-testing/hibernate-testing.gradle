--- conflicted
+++ resolved
@@ -11,7 +11,6 @@
 
 
 dependencies {
-<<<<<<< HEAD
     api project( ':hibernate-core' )
 
     api libraries.junit
@@ -23,24 +22,10 @@
     api libraries.byteman_bmunit
 
     api libraries.xapool
-//    api( libraries.jboss_tx_spi ) {
-//        transitive=false;
-//    }
-    api( libraries.jboss_jta ) {
-=======
-    compile project( ':hibernate-core' )
-    compile( libraries.jta )
-    compile( libraries.junit )
-    compile( libraries.byteman )
-    compile( libraries.byteman_install )
-    compile( libraries.byteman_bmunit )
-    compile( libraries.xapool )
-    compile( libraries.log4j )
-    compile( libraries.jboss_tx_spi ) {
+    api( libraries.jboss_tx_spi ) {
         transitive=false;
     }
-    compile ( libraries.jboss_jta ) {
->>>>>>> 7570f39d
+    api( libraries.jboss_jta ) {
         transitive=false;
     }
 
