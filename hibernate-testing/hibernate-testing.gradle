/*
 * Hibernate, Relational Persistence for Idiomatic Java
 *
 * License: GNU Lesser General Public License (LGPL), version 2.1 or later.
 * See the lgpl.txt file in the root directory or <http://www.gnu.org/licenses/lgpl-2.1.html>.
 */

description = 'Support for testing Hibernate ORM functionality'

apply from: rootProject.file( 'gradle/published-java-module.gradle' )


dependencies {
<<<<<<< HEAD
    api project( ':hibernate-core' )

    api libraries.junit
    api libraries.junit5_api
    api libraries.junit5_params
    api 'org.hamcrest:hamcrest-all:1.3'
    api libraries.byteman
    api libraries.byteman_install
    api libraries.byteman_bmunit

    api libraries.xapool
    api( libraries.jboss_tx_spi ) {
=======
    compile project( ':hibernate-core' )
    compile( libraries.jta )
    compile( libraries.junit )
    compile( libraries.byteman )
    compile( libraries.byteman_install )
    compile( libraries.byteman_bmunit )
    compile( libraries.xapool )
    compile( libraries.log4j2 )
    compile( libraries.jboss_tx_spi ) {
>>>>>>> 07eca388
        transitive=false;
    }
    api( libraries.jboss_jta ) {
        transitive=false;
    }

    api 'javax.money:money-api:1.0.1'
    api 'org.javamoney:moneta:1.1'

    compileOnly libraries.log4j
}

tasks.test.include '**/*'

<|MERGE_RESOLUTION|>--- conflicted
+++ resolved
@@ -11,7 +11,6 @@
 
 
 dependencies {
-<<<<<<< HEAD
     api project( ':hibernate-core' )
 
     api libraries.junit
@@ -24,17 +23,6 @@
 
     api libraries.xapool
     api( libraries.jboss_tx_spi ) {
-=======
-    compile project( ':hibernate-core' )
-    compile( libraries.jta )
-    compile( libraries.junit )
-    compile( libraries.byteman )
-    compile( libraries.byteman_install )
-    compile( libraries.byteman_bmunit )
-    compile( libraries.xapool )
-    compile( libraries.log4j2 )
-    compile( libraries.jboss_tx_spi ) {
->>>>>>> 07eca388
         transitive=false;
     }
     api( libraries.jboss_jta ) {
@@ -44,7 +32,7 @@
     api 'javax.money:money-api:1.0.1'
     api 'org.javamoney:moneta:1.1'
 
-    compileOnly libraries.log4j
+    api libraries.log4j2
 }
 
 tasks.test.include '**/*'
