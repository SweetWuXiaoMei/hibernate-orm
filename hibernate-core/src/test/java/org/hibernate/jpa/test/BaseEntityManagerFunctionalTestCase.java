/*
 * Hibernate, Relational Persistence for Idiomatic Java
 *
 * License: GNU Lesser General Public License (LGPL), version 2.1 or later.
 * See the lgpl.txt file in the root directory or <http://www.gnu.org/licenses/lgpl-2.1.html>.
 */
package org.hibernate.jpa.test;

import java.net.URL;
import java.util.ArrayList;
import java.util.Arrays;
import java.util.Collections;
import java.util.HashMap;
import java.util.List;
import java.util.Map;
import java.util.Properties;

import javax.persistence.EntityManager;
import javax.persistence.SharedCacheMode;
import javax.persistence.ValidationMode;
import javax.persistence.spi.PersistenceUnitTransactionType;

import org.hibernate.boot.registry.internal.StandardServiceRegistryImpl;
import org.hibernate.bytecode.enhance.spi.EnhancementContext;
import org.hibernate.cfg.AvailableSettings;
import org.hibernate.cfg.Environment;
import org.hibernate.dialect.Dialect;
import org.hibernate.engine.jdbc.connections.spi.ConnectionProvider;
import org.hibernate.engine.spi.SessionFactoryImplementor;
import org.hibernate.jpa.HibernatePersistenceProvider;
import org.hibernate.jpa.boot.spi.Bootstrap;
import org.hibernate.jpa.boot.spi.PersistenceUnitDescriptor;
import org.hibernate.query.sqm.mutation.internal.idtable.GlobalTemporaryTableStrategy;
import org.hibernate.query.sqm.mutation.internal.idtable.LocalTemporaryTableStrategy;

import org.hibernate.testing.jdbc.SharedDriverManagerConnectionProviderImpl;
import org.hibernate.testing.junit4.BaseUnitTestCase;
import org.junit.After;
import org.junit.Before;

/**
 * A base class for all ejb tests.
 *
 * @author Emmanuel Bernard
 * @author Hardy Ferentschik
 */
public abstract class BaseEntityManagerFunctionalTestCase extends BaseUnitTestCase {

	// IMPL NOTE : Here we use @Before and @After (instead of @BeforeClassOnce and @AfterClassOnce like we do in
	// BaseCoreFunctionalTestCase) because the old HEM test methodology was to create an EMF for each test method.

	private static final Dialect dialect = Dialect.getDialect();

	private StandardServiceRegistryImpl serviceRegistry;
	private SessionFactoryImplementor entityManagerFactory;

	private EntityManager em;
	private ArrayList<EntityManager> isolatedEms = new ArrayList<EntityManager>();

	protected Dialect getDialect() {
		return dialect;
	}

	protected SessionFactoryImplementor entityManagerFactory() {
		return entityManagerFactory;
	}

	protected StandardServiceRegistryImpl serviceRegistry() {
		return serviceRegistry;
	}

	@Before
	@SuppressWarnings( {"UnusedDeclaration"})
	public void buildEntityManagerFactory() {
		log.trace( "Building EntityManagerFactory" );

		entityManagerFactory =  Bootstrap.getEntityManagerFactoryBuilder(
				buildPersistenceUnitDescriptor(),
				buildSettings()
		).build().unwrap( SessionFactoryImplementor.class );

		serviceRegistry = (StandardServiceRegistryImpl) entityManagerFactory.getServiceRegistry()
				.getParentServiceRegistry();

		afterEntityManagerFactoryBuilt();
	}

	protected PersistenceUnitDescriptor buildPersistenceUnitDescriptor() {
		return new TestingPersistenceUnitDescriptorImpl( getClass().getSimpleName() );
	}

	public static class TestingPersistenceUnitDescriptorImpl implements PersistenceUnitDescriptor {
		private final String name;

		public TestingPersistenceUnitDescriptorImpl(String name) {
			this.name = name;
		}

		@Override
		public URL getPersistenceUnitRootUrl() {
			return null;
		}

		@Override
		public String getName() {
			return name;
		}

		@Override
		public String getProviderClassName() {
			return HibernatePersistenceProvider.class.getName();
		}

		@Override
		public boolean isUseQuotedIdentifiers() {
			return false;
		}

		@Override
		public boolean isExcludeUnlistedClasses() {
			return false;
		}

		@Override
		public PersistenceUnitTransactionType getTransactionType() {
			return null;
		}

		@Override
		public ValidationMode getValidationMode() {
			return null;
		}

		@Override
		public SharedCacheMode getSharedCacheMode() {
			return null;
		}

		@Override
		public List<String> getManagedClassNames() {
			return null;
		}

		@Override
		public List<String> getMappingFileNames() {
			return null;
		}

		@Override
		public List<URL> getJarFileUrls() {
			return null;
		}

		@Override
		public Object getNonJtaDataSource() {
			return null;
		}

		@Override
		public Object getJtaDataSource() {
			return null;
		}

		@Override
		public Properties getProperties() {
			return null;
		}

		@Override
		public ClassLoader getClassLoader() {
			return null;
		}

		@Override
		public ClassLoader getTempClassLoader() {
			return null;
		}

		@Override
		public void pushClassTransformer(EnhancementContext enhancementContext) {
		}
	}

	@SuppressWarnings("unchecked")
	protected Map buildSettings() {
		Map settings = getConfig();
		addMappings( settings );

		if ( createSchema() ) {
			settings.put( org.hibernate.cfg.AvailableSettings.HBM2DDL_AUTO, "create-drop" );
		}
		settings.put( org.hibernate.cfg.AvailableSettings.USE_NEW_ID_GENERATOR_MAPPINGS, "true" );
		settings.put( org.hibernate.cfg.AvailableSettings.DIALECT, getDialect().getClass().getName() );
		return settings;
	}

	@SuppressWarnings("unchecked")
	protected void addMappings(Map settings) {
		String[] mappings = getMappings();
		if ( mappings != null ) {
			settings.put( AvailableSettings.HBXML_FILES, String.join( ",", mappings ) );
		}
	}

	protected static final String[] NO_MAPPINGS = new String[0];

	protected String[] getMappings() {
		return NO_MAPPINGS;
	}

	protected Map getConfig() {
		Map<Object, Object> config = Environment.getProperties();
		ArrayList<Class> classes = new ArrayList<Class>();

		config.put( AvailableSettings.CLASSLOADERS, getClass().getClassLoader() );

		classes.addAll( Arrays.asList( getAnnotatedClasses() ) );
		config.put( AvailableSettings.LOADED_CLASSES, classes );
		for ( Map.Entry<Class, String> entry : getCachedClasses().entrySet() ) {
			config.put( AvailableSettings.CLASS_CACHE_PREFIX + "." + entry.getKey().getName(), entry.getValue() );
		}
		for ( Map.Entry<String, String> entry : getCachedCollections().entrySet() ) {
			config.put( AvailableSettings.COLLECTION_CACHE_PREFIX + "." + entry.getKey(), entry.getValue() );
		}
		if ( getEjb3DD().length > 0 ) {
			ArrayList<String> dds = new ArrayList<String>();
			dds.addAll( Arrays.asList( getEjb3DD() ) );
			config.put( AvailableSettings.XML_FILE_NAMES, dds );
		}

		config.put( GlobalTemporaryTableBulkIdStrategy.DROP_ID_TABLES, "true" );
		config.put( LocalTemporaryTableBulkIdStrategy.DROP_ID_TABLES, "true" );
		if ( !config.containsKey( Environment.CONNECTION_PROVIDER ) ) {
<<<<<<< HEAD
			config.put( GlobalTemporaryTableStrategy.DROP_ID_TABLES, "true" );
			config.put( LocalTemporaryTableStrategy.DROP_ID_TABLES, "true" );
=======
>>>>>>> 15caff9c
			config.put(
					AvailableSettings.CONNECTION_PROVIDER,
					SharedDriverManagerConnectionProviderImpl.getInstance()
			);
		}
		addConfigOptions( config );
		return config;
	}

	protected void addConfigOptions(Map options) {
	}

	protected static final Class<?>[] NO_CLASSES = new Class[0];

	protected Class<?>[] getAnnotatedClasses() {
		return NO_CLASSES;
	}

	public Map<Class, String> getCachedClasses() {
		return new HashMap<Class, String>();
	}

	public Map<String, String> getCachedCollections() {
		return new HashMap<String, String>();
	}

	public String[] getEjb3DD() {
		return new String[] { };
	}

	protected void afterEntityManagerFactoryBuilt() {
	}

	protected boolean createSchema() {
		return true;
	}


	@After
	@SuppressWarnings( {"UnusedDeclaration"})
	public void releaseResources() {
		try {
			releaseUnclosedEntityManagers();
		}
		finally {
			if ( entityManagerFactory != null && entityManagerFactory.isOpen()) {
				entityManagerFactory.close();
			}
		}
		// Note we don't destroy the service registry as we are not the ones creating it
	}

	private void releaseUnclosedEntityManagers() {
		releaseUnclosedEntityManager( this.em );

		for ( EntityManager isolatedEm : isolatedEms ) {
			releaseUnclosedEntityManager( isolatedEm );
		}
	}

	private void releaseUnclosedEntityManager(EntityManager em) {
		if ( em == null ) {
			return;
		}
		if ( !em.isOpen() ) {
			return;
		}

		if ( em.getTransaction().isActive() ) {
			em.getTransaction().rollback();
            log.warn("You left an open transaction! Fix your test case. For now, we are closing it for you.");
		}
		if ( em.isOpen() ) {
			// as we open an EM before the test runs, it will still be open if the test uses a custom EM.
			// or, the person may have forgotten to close. So, do not raise a "fail", but log the fact.
			em.close();
            log.warn("The EntityManager is not closed. Closing it.");
		}
	}

	protected EntityManager getOrCreateEntityManager() {
		if ( em == null || !em.isOpen() ) {
			em = entityManagerFactory.createEntityManager();
		}
		return em;
	}

	protected EntityManager createIsolatedEntityManager() {
		EntityManager isolatedEm = entityManagerFactory.createEntityManager();
		isolatedEms.add( isolatedEm );
		return isolatedEm;
	}

	protected EntityManager createIsolatedEntityManager(Map props) {
		EntityManager isolatedEm = entityManagerFactory.createEntityManager(props);
		isolatedEms.add( isolatedEm );
		return isolatedEm;
	}

	protected EntityManager createEntityManager() {
		return createEntityManager( Collections.emptyMap() );
	}

	protected EntityManager createEntityManager(Map properties) {
		// always reopen a new EM and close the existing one
		if ( em != null && em.isOpen() ) {
			em.close();
		}
		em = entityManagerFactory.createEntityManager( properties );
		return em;
	}
}<|MERGE_RESOLUTION|>--- conflicted
+++ resolved
@@ -228,14 +228,9 @@
 			config.put( AvailableSettings.XML_FILE_NAMES, dds );
 		}
 
-		config.put( GlobalTemporaryTableBulkIdStrategy.DROP_ID_TABLES, "true" );
-		config.put( LocalTemporaryTableBulkIdStrategy.DROP_ID_TABLES, "true" );
+		config.put( GlobalTemporaryTableStrategy.DROP_ID_TABLES, "true" );
+		config.put( LocalTemporaryTableStrategy.DROP_ID_TABLES, "true" );
 		if ( !config.containsKey( Environment.CONNECTION_PROVIDER ) ) {
-<<<<<<< HEAD
-			config.put( GlobalTemporaryTableStrategy.DROP_ID_TABLES, "true" );
-			config.put( LocalTemporaryTableStrategy.DROP_ID_TABLES, "true" );
-=======
->>>>>>> 15caff9c
 			config.put(
 					AvailableSettings.CONNECTION_PROVIDER,
 					SharedDriverManagerConnectionProviderImpl.getInstance()
