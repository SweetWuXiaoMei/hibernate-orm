--- conflicted
+++ resolved
@@ -23,14 +23,11 @@
  *
  */
 package org.hibernate.criterion;
+
 import java.util.Collection;
 import java.util.Iterator;
 import java.util.Map;
-<<<<<<< HEAD
-=======
-
 import org.hibernate.internal.util.collections.ArrayHelper;
->>>>>>> 0b10334e
 import org.hibernate.type.Type;
 
 /**
@@ -329,7 +326,7 @@
 		}
 		return conj;
 	}
-	
+
 	/**
 	 * Constrain a collection valued property to be empty
 	 */
@@ -343,51 +340,51 @@
 	public static Criterion isNotEmpty(String propertyName) {
 		return new NotEmptyExpression(propertyName);
 	}
-	
+
 	/**
 	 * Constrain a collection valued property by size
 	 */
 	public static Criterion sizeEq(String propertyName, int size) {
 		return new SizeExpression(propertyName, size, "=");
 	}
-	
+
 	/**
 	 * Constrain a collection valued property by size
 	 */
 	public static Criterion sizeNe(String propertyName, int size) {
 		return new SizeExpression(propertyName, size, "<>");
 	}
-	
+
 	/**
 	 * Constrain a collection valued property by size
 	 */
 	public static Criterion sizeGt(String propertyName, int size) {
 		return new SizeExpression(propertyName, size, "<");
 	}
-	
+
 	/**
 	 * Constrain a collection valued property by size
 	 */
 	public static Criterion sizeLt(String propertyName, int size) {
 		return new SizeExpression(propertyName, size, ">");
 	}
-	
+
 	/**
 	 * Constrain a collection valued property by size
 	 */
 	public static Criterion sizeGe(String propertyName, int size) {
 		return new SizeExpression(propertyName, size, "<=");
 	}
-	
+
 	/**
 	 * Constrain a collection valued property by size
 	 */
 	public static Criterion sizeLe(String propertyName, int size) {
 		return new SizeExpression(propertyName, size, ">=");
 	}
-	
+
 	public static NaturalIdentifier naturalId() {
 		return new NaturalIdentifier();
 	}
-		
+
 }