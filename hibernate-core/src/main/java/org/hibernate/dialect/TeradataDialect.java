/*
 * Hibernate, Relational Persistence for Idiomatic Java
 *
 * License: GNU Lesser General Public License (LGPL), version 2.1 or later.
 * See the lgpl.txt file in the root directory or <http://www.gnu.org/licenses/lgpl-2.1.html>.
 */
package org.hibernate.dialect;

import org.hibernate.LockOptions;
import org.hibernate.boot.Metadata;
import org.hibernate.boot.model.naming.Identifier;
import org.hibernate.boot.model.relational.QualifiedNameImpl;
import org.hibernate.boot.model.relational.QualifiedTableName;
import org.hibernate.cfg.Environment;
import org.hibernate.dialect.function.CommonFunctionFactory;
import org.hibernate.dialect.identity.IdentityColumnSupport;
import org.hibernate.dialect.identity.Teradata14IdentityColumnSupport;
import org.hibernate.dialect.pagination.LimitHandler;
import org.hibernate.dialect.pagination.TopLimitHandler;
import org.hibernate.engine.jdbc.dialect.spi.DialectResolutionInfo;
import org.hibernate.engine.jdbc.env.spi.JdbcEnvironment;
import org.hibernate.exception.spi.TemplatedViolatedConstraintNameExtracter;
import org.hibernate.exception.spi.ViolatedConstraintNameExtracter;
import org.hibernate.mapping.Column;
import org.hibernate.mapping.Index;
import org.hibernate.metamodel.mapping.EntityMappingType;
import org.hibernate.metamodel.spi.RuntimeModelCreationContext;
import org.hibernate.query.TemporalUnit;
import org.hibernate.query.spi.QueryEngine;
import org.hibernate.query.spi.QueryOptions;
import org.hibernate.query.sqm.mutation.internal.idtable.AfterUseAction;
import org.hibernate.query.sqm.mutation.internal.idtable.GlobalTemporaryTableStrategy;
import org.hibernate.query.sqm.mutation.internal.idtable.IdTable;
import org.hibernate.query.sqm.mutation.internal.idtable.TempIdTableExporter;
import org.hibernate.query.sqm.mutation.spi.SqmMultiTableMutationStrategy;
import org.hibernate.sql.ForUpdateFragment;
import org.hibernate.tool.schema.internal.StandardIndexExporter;
import org.hibernate.tool.schema.spi.Exporter;
import org.hibernate.type.StandardBasicTypes;

import java.sql.CallableStatement;
import java.sql.ResultSet;
import java.sql.SQLException;
import java.sql.Types;
import java.util.Iterator;
import java.util.Map;

/**
 * A dialect for the Teradata database created by MCR as part of the
 * dialect certification process.
 *
 * @author Jay Nance
 */
public class TeradataDialect extends Dialect {

	private int version;

	int getVersion() {
		return version;
	}
	
	private static final int PARAM_LIST_SIZE_LIMIT = 1024;

	public TeradataDialect(DialectResolutionInfo info) {
		this( info.getDatabaseMajorVersion() );
	}

	public TeradataDialect() {
		this(12);
	}

	public TeradataDialect(int version) {
		super();
		this.version = version;

		registerColumnType( Types.BOOLEAN, "byteint" );
		registerColumnType( Types.BIT, 1, "byteint" );
		registerColumnType( Types.BIT, "byteint" );

		registerColumnType( Types.TINYINT, "byteint" );

		registerColumnType( Types.BINARY, "byte($l)" );
		registerColumnType( Types.VARBINARY, "varbyte($l)" );

		if ( getVersion() < 13 ) {
			registerColumnType( Types.BIGINT, "numeric(19,0)" );
		}
		else {
			//'bigint' has been there since at least version 13
			registerColumnType( Types.BIGINT, "bigint" );
		}

		registerKeyword( "password" );
		registerKeyword( "type" );
		registerKeyword( "title" );
		registerKeyword( "year" );
		registerKeyword( "month" );
		registerKeyword( "summary" );
		registerKeyword( "alias" );
		registerKeyword( "value" );
		registerKeyword( "first" );
		registerKeyword( "role" );
		registerKeyword( "account" );
		registerKeyword( "class" );

		if ( getVersion() < 14 ) {
			// use getBytes instead of getBinaryStream
			getDefaultProperties().setProperty( Environment.USE_STREAMS_FOR_BINARY, "false" );
			// no batch statements
			getDefaultProperties().setProperty( Environment.STATEMENT_BATCH_SIZE, NO_BATCH );
		}
		else {
			getDefaultProperties().setProperty( Environment.USE_STREAMS_FOR_BINARY, "true" );
			getDefaultProperties().setProperty( Environment.STATEMENT_BATCH_SIZE, DEFAULT_BATCH_SIZE );
		}

	}

<<<<<<< HEAD
=======
	/**
	 * Does this dialect support the <tt>FOR UPDATE</tt> syntax?
	 *
	 * @return empty string ... Teradata does not support <tt>FOR UPDATE</tt> syntax
	 */
>>>>>>> ba0902d9
	@Override
	public int getPreferredSqlTypeCodeForBoolean() {
		return Types.BIT;
	}

	@Override
	public int getDefaultDecimalPrecision() {
		return getVersion() < 14 ? 18 : 38;
	}

	@Override
	public long getFractionalSecondPrecisionInNanos() {
	 	// Do duration arithmetic in a seconds, but
		// with the fractional part
		return 1_000_000_000; //seconds!!
	}

	public String timestampdiffPattern(TemporalUnit unit, boolean fromTimestamp, boolean toTimestamp) {
		StringBuilder pattern = new StringBuilder();
		//TODO: TOTALLY UNTESTED CODE!
		pattern.append("cast((?3 - ?2) ");
		switch (unit) {
			case NANOSECOND:
			case NATIVE:
				//default fractional precision is 6, the maximum
				pattern.append("second");
				break;
			case WEEK:
				pattern.append("day");
				break;
			case QUARTER:
				pattern.append("month");
				break;
			default:
				pattern.append( "?1" );
		}
		pattern.append("(4) as bigint)");
		switch (unit) {
			case WEEK:
				pattern.append("/7");
				break;
			case QUARTER:
				pattern.append("/3");
				break;
			case NANOSECOND:
				pattern.append("*1e9");
				break;
		}
		return pattern.toString();
	}

	@Override
	public String timestampaddPattern(TemporalUnit unit, boolean timestamp) {
		//TODO: TOTALLY UNTESTED CODE!
		switch ( unit ) {
			case NANOSECOND:
				return "(?3 + (?2)/1e9 * interval '1' second)";
			case NATIVE:
				return "(?3 + (?2) * interval '1' second)";
			case QUARTER:
				return "(?3 + (?2) * interval '3' month)";
			case WEEK:
				return "(?3 + (?2) * interval '7' day)";
			default:
				return "(?3 + (?2) * interval '1' ?1)";
		}
	}

	@Override
	public void initializeFunctionRegistry(QueryEngine queryEngine) {
		super.initializeFunctionRegistry( queryEngine );

		CommonFunctionFactory.concat_pipeOperator( queryEngine );
		CommonFunctionFactory.octetLength( queryEngine );
		CommonFunctionFactory.moreHyperbolic( queryEngine );
		CommonFunctionFactory.instr( queryEngine );
		CommonFunctionFactory.substr( queryEngine );
		CommonFunctionFactory.substring_substr( queryEngine );
		//also natively supports ANSI-style substring()
		CommonFunctionFactory.position( queryEngine );

		queryEngine.getSqmFunctionRegistry().patternDescriptorBuilder( "mod", "(?1 mod ?2)" )
				.setInvariantType( StandardBasicTypes.STRING )
				.setExactArgumentCount( 2 )
				.register();

		if ( getVersion() >= 14 ) {

			//list actually taken from Teradata 15 docs
			CommonFunctionFactory.lastDay( queryEngine );
			CommonFunctionFactory.initcap( queryEngine );
			CommonFunctionFactory.trim2( queryEngine );
			CommonFunctionFactory.soundex( queryEngine );
			CommonFunctionFactory.ascii( queryEngine );
			CommonFunctionFactory.char_chr( queryEngine );
			CommonFunctionFactory.trunc( queryEngine );
			CommonFunctionFactory.moreHyperbolic( queryEngine );
			CommonFunctionFactory.monthsBetween( queryEngine );
			CommonFunctionFactory.addMonths( queryEngine );
			CommonFunctionFactory.stddevPopSamp( queryEngine );
			CommonFunctionFactory.varPopSamp( queryEngine );
		}

	}

	/**
	 * Does this dialect support the <tt>FOR UPDATE</tt> syntax?
	 *
	 * @return empty string ... Teradata does not support <tt>FOR UPDATE<tt> syntax
	 */
	@Override
	public String getForUpdateString() {
		return "";
	}

	@Override
	public String getAddColumnString() {
		return getVersion() < 14 ? super.getAddColumnString() : "add";
	}

	@Override
	public SqmMultiTableMutationStrategy getFallbackSqmMutationStrategy(
			EntityMappingType rootEntityDescriptor,
			RuntimeModelCreationContext runtimeModelCreationContext) {
		return new GlobalTemporaryTableStrategy(
				new IdTable( rootEntityDescriptor, basename -> "HT_" + basename ),
				() -> new TempIdTableExporter( false, this::getTypeName ) {
					@Override
					public String getCreateOptions() {
						return "on commit preserve rows";
					}
				},
				AfterUseAction.CLEAN,
				runtimeModelCreationContext.getSessionFactory()
		);
	}

//	@Override
//	public String generateIdTableName(String baseName) {
//		return IdTableSupportStandardImpl.INSTANCE.generateIdTableName( baseName );
//	}
//
//	@Override
//	public String getCreateIdTableCommand() {
//		return "create global temporary table";
//	}
//
//	@Override
//	public String getCreateIdTableStatementOptions() {
//		return " on commit preserve rows";
//	}
//
//	@Override
//	public String getDropIdTableCommand() {
//		return "drop table";
//	}
//
//	@Override
//	public String getTruncateIdTableCommand() {
//		return "delete from";
//	}

	@Override
	public boolean supportsCascadeDelete() {
		return false;
	}

	@Override
	public boolean supportsCircularCascadeDeleteConstraints() {
		return false;
	}

	@Override
	public boolean supportsTupleDistinctCounts() {
		return false;
	}

	@Override
	public boolean supportsExistsInSelect() {
		return false;
	}

	@Override
	public boolean areStringComparisonsCaseInsensitive() {
		return getVersion() < 14;
	}

	@Override
	public boolean supportsEmptyInList() {
		return false;
	}

	@Override
	public String getSelectClauseNullString(int sqlType) {
		String v = "null";

		switch ( sqlType ) {
			case Types.BIT:
			case Types.TINYINT:
			case Types.SMALLINT:
			case Types.INTEGER:
			case Types.BIGINT:
			case Types.FLOAT:
			case Types.REAL:
			case Types.DOUBLE:
			case Types.NUMERIC:
			case Types.DECIMAL:
				v = "cast(null as decimal)";
				break;
			case Types.CHAR:
			case Types.VARCHAR:
			case Types.LONGVARCHAR:
				v = "cast(null as varchar(255))";
				break;
			case Types.DATE:
			case Types.TIME:
			case Types.TIMESTAMP:
			case Types.TIMESTAMP_WITH_TIMEZONE:
				v = "cast(null as timestamp)";
				break;
			case Types.BINARY:
			case Types.VARBINARY:
			case Types.LONGVARBINARY:
			case Types.NULL:
			case Types.OTHER:
			case Types.JAVA_OBJECT:
			case Types.DISTINCT:
			case Types.STRUCT:
			case Types.ARRAY:
			case Types.BLOB:
			case Types.CLOB:
			case Types.REF:
			case Types.DATALINK:
			case Types.BOOLEAN:
				break;
		}
		return v;
	}

	@Override
	public boolean supportsUnboundedLobLocatorMaterialization() {
		return false;
	}

	@Override
	public String getCreateMultisetTableString() {
		return "create multiset table ";
	}

	@Override
	public boolean supportsLobValueChangePropagation() {
		return false;
	}

	@Override
	public boolean doesReadCommittedCauseWritersToBlockReaders() {
		return true;
	}

	@Override
	public boolean doesRepeatableReadCauseReadersToBlockWriters() {
		return true;
	}

	@Override
	public boolean supportsBindAsCallableArgument() {
		return false;
	}

	@Override
	public int getInExpressionCountLimit() {
		return PARAM_LIST_SIZE_LIMIT;
	}

	@Override
	public int registerResultSetOutParameter(CallableStatement statement, int col) throws SQLException {
		statement.registerOutParameter( col, Types.REF );
		col++;
		return col;
	}

	@Override
	public ResultSet getResultSet(CallableStatement cs) throws SQLException {
		boolean isResultSet = cs.execute();
		while ( !isResultSet && cs.getUpdateCount() != -1 ) {
			isResultSet = cs.getMoreResults();
		}
		return cs.getResultSet();
	}

	@Override
	public ViolatedConstraintNameExtracter getViolatedConstraintNameExtracter() {
		return getVersion() < 14 ? super.getViolatedConstraintNameExtracter() : EXTRACTER;
	}

	private static ViolatedConstraintNameExtracter EXTRACTER = new TemplatedViolatedConstraintNameExtracter() {
		/**
		 * Extract the name of the violated constraint from the given SQLException.
		 *
		 * @param sqle The exception that was the result of the constraint violation.
		 * @return The extracted constraint name.
		 */
		@Override
		protected String doExtractConstraintName(SQLException sqle) throws NumberFormatException {
			String constraintName = null;

			int errorCode = sqle.getErrorCode();
			switch (errorCode) {
				case 27003:
					constraintName = extractUsingTemplate( "Unique constraint (", ") violated.", sqle.getMessage() );
					break;
				case 2700:
					constraintName = extractUsingTemplate( "Referential constraint", "violation:", sqle.getMessage() );
					break;
				case 5317:
					constraintName = extractUsingTemplate( "Check constraint (", ") violated.", sqle.getMessage() );
					break;
			}

			if ( constraintName != null ) {
				int i = constraintName.indexOf( '.' );
				if ( i != -1 ) {
					constraintName = constraintName.substring( i + 1 );
				}
			}
			return constraintName;
		}
	};

	@Override
	public boolean supportsLockTimeouts() {
		return false;
	}

	@Override
	public boolean useFollowOnLocking(String sql, QueryOptions queryOptions) {
		return getVersion() >= 14;
	}

	@Override
	public String getWriteLockString(int timeout) {
		if ( getVersion() < 14 ) {
			return super.getWriteLockString( timeout );
		}
		String sMsg = " Locking row for write ";
		if ( timeout == LockOptions.NO_WAIT ) {
			return sMsg + " nowait ";
		}
		return sMsg;
	}

	@Override
	public String getReadLockString(int timeout) {
		if ( getVersion() < 14 ) {
			return super.getReadLockString( timeout );
		}
		String sMsg = " Locking row for read  ";
		if ( timeout == LockOptions.NO_WAIT ) {
			return sMsg + " nowait ";
		}
		return sMsg;
	}

	@Override
	public Exporter<Index> getIndexExporter() {
		return new TeradataIndexExporter(this);
	}

	private static class TeradataIndexExporter extends StandardIndexExporter implements Exporter<Index> {

		private TeradataIndexExporter(Dialect dialect) {
			super(dialect);
		}

		@Override
		public String[] getSqlCreateStrings(Index index, Metadata metadata) {
			final JdbcEnvironment jdbcEnvironment = metadata.getDatabase().getJdbcEnvironment();
			QualifiedTableName qualifiedTableName = index.getTable().getQualifiedTableName();
			final String tableName = jdbcEnvironment.getQualifiedObjectNameFormatter().format(
					qualifiedTableName,
					jdbcEnvironment.getDialect()
			);

			final String indexNameForCreation;
			if ( getDialect().qualifyIndexName() ) {
				indexNameForCreation = jdbcEnvironment.getQualifiedObjectNameFormatter().format(
						new QualifiedNameImpl(
								qualifiedTableName.getCatalogName(),
								qualifiedTableName.getSchemaName(),
								Identifier.toIdentifier( index.getName() )
						),
						jdbcEnvironment.getDialect()
				);
			}
			else {
				indexNameForCreation = index.getName();
			}

			StringBuilder columnList = new StringBuilder();
			boolean first = true;
			for (Iterator<Column> column = index.getColumnIterator(); column.hasNext(); ) {
				if ( first ) {
					first = false;
				}
				else {
					columnList.append( ", " );
				}
				columnList.append( column.next().getName() );
			}

			return new String[] {
					"create index " + indexNameForCreation
							+ "(" + columnList + ") on " + tableName
			};
		}
	}

	@Override
	public IdentityColumnSupport getIdentityColumnSupport() {
		return getVersion() < 14
				? super.getIdentityColumnSupport()
				: new Teradata14IdentityColumnSupport();
	}

	@Override
	public String applyLocksToSql(String sql, LockOptions aliasedLockOptions, Map<String, String[]> keyColumnNames) {
		return getVersion() < 14
				? super.applyLocksToSql( sql, aliasedLockOptions, keyColumnNames )
				: new ForUpdateFragment( this, aliasedLockOptions, keyColumnNames ).toFragmentString() + " " + sql;
	}

	@Override
	public LimitHandler getLimitHandler() {
		//TODO: is this right?!
		return TopLimitHandler.INSTANCE;
	}
}<|MERGE_RESOLUTION|>--- conflicted
+++ resolved
@@ -58,7 +58,7 @@
 	int getVersion() {
 		return version;
 	}
-	
+
 	private static final int PARAM_LIST_SIZE_LIMIT = 1024;
 
 	public TeradataDialect(DialectResolutionInfo info) {
@@ -116,14 +116,6 @@
 
 	}
 
-<<<<<<< HEAD
-=======
-	/**
-	 * Does this dialect support the <tt>FOR UPDATE</tt> syntax?
-	 *
-	 * @return empty string ... Teradata does not support <tt>FOR UPDATE</tt> syntax
-	 */
->>>>>>> ba0902d9
 	@Override
 	public int getPreferredSqlTypeCodeForBoolean() {
 		return Types.BIT;
@@ -232,7 +224,7 @@
 	/**
 	 * Does this dialect support the <tt>FOR UPDATE</tt> syntax?
 	 *
-	 * @return empty string ... Teradata does not support <tt>FOR UPDATE<tt> syntax
+	 * @return empty string ... Teradata does not support <tt>FOR UPDATE</tt> syntax
 	 */
 	@Override
 	public String getForUpdateString() {
