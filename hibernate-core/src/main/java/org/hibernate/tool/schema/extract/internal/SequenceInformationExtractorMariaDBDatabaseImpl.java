/*
 * Hibernate, Relational Persistence for Idiomatic Java
 *
 * License: GNU Lesser General Public License (LGPL), version 2.1 or later.
 * See the lgpl.txt file in the root directory or <http://www.gnu.org/licenses/lgpl-2.1.html>.
 */
package org.hibernate.tool.schema.extract.internal;

import java.sql.ResultSet;
import java.sql.SQLException;
import java.util.ArrayList;
import java.util.Collections;
import java.util.List;

import org.hibernate.boot.model.relational.QualifiedSequenceName;
import org.hibernate.engine.jdbc.env.spi.IdentifierHelper;
import org.hibernate.tool.schema.extract.spi.ExtractionContext;
import org.hibernate.tool.schema.extract.spi.SequenceInformation;

/**
 * @author Vlad Mihalcea, Magnus Hagström
 */
public class SequenceInformationExtractorMariaDBDatabaseImpl extends SequenceInformationExtractorLegacyImpl {
	/**
	 * Singleton access
	 */
	public static final SequenceInformationExtractorMariaDBDatabaseImpl INSTANCE = new SequenceInformationExtractorMariaDBDatabaseImpl();

	// SQL to get metadata from individual sequence
	private static final String SQL_SEQUENCE_QUERY =
			"SELECT '%1$s' as sequence_name, minimum_value, maximum_value, start_value, increment, cache_size FROM %1$s ";

	private static final String UNION_ALL =
			"UNION ALL ";

	@Override
	public Iterable<SequenceInformation> extractMetadata(ExtractionContext extractionContext) throws SQLException {
		final String lookupSql = extractionContext.getJdbcEnvironment().getDialect().getQuerySequencesString();

		// *should* never happen, but to be safe in the interest of performance...
		if (lookupSql == null) {
			return SequenceInformationExtractorNoOpImpl.INSTANCE.extractMetadata(extractionContext);
		}

<<<<<<< HEAD
		final IdentifierHelper identifierHelper = extractionContext.getJdbcEnvironment().getIdentifierHelper();

		final List<SequenceInformation> sequenceInformationList = new ArrayList<>();
		final List<String> sequenceNames = new ArrayList<>();

		try (
				final Statement statement = extractionContext.getJdbcConnection().createStatement();
				final ResultSet resultSet = statement.executeQuery( lookupSql )
		) {
=======
		final List<String> sequenceNames = extractionContext.getQueryResults( lookupSql, null, resultSet -> {
			final List<String> sequences = new ArrayList<>();
>>>>>>> ae80deb6
			while ( resultSet.next() ) {
				sequences.add( resultSetSequenceName( resultSet ) );
			}
			return sequences;
		});

		if ( !sequenceNames.isEmpty() ) {
			StringBuilder sequenceInfoQueryBuilder = new StringBuilder();
			for ( String sequenceName : sequenceNames ) {
				if ( sequenceInfoQueryBuilder.length() > 0 ) {
					sequenceInfoQueryBuilder.append( UNION_ALL );
				}
				sequenceInfoQueryBuilder.append( String.format( SQL_SEQUENCE_QUERY, sequenceName ) );
			}
<<<<<<< HEAD

			int index = 0;

			try (
					final Statement statement = extractionContext.getJdbcConnection().createStatement();
					final ResultSet resultSet = statement.executeQuery( sequenceInfoQueryBuilder.toString() )
			) {

				while ( resultSet.next() ) {

					SequenceInformation sequenceInformation = new SequenceInformationImpl(
						new QualifiedSequenceName(
								null,
								null,
								identifierHelper.toIdentifier(
										resultSetSequenceName(resultSet)
								)
						),
						resultSetStartValueSize(resultSet),
						resultSetMinValue(resultSet),
						resultSetMaxValue(resultSet),
						resultSetIncrementValue(resultSet)
					);

					sequenceInformationList.add(sequenceInformation);
				}

			}
=======
			return extractionContext.getQueryResults(
					sequenceInfoQueryBuilder.toString(),
					null,
					(ExtractionContext.ResultSetProcessor<Iterable<SequenceInformation>>) resultSet -> {
						final List<SequenceInformation> sequenceInformationList = new ArrayList<>();
						final IdentifierHelper identifierHelper = extractionContext.getJdbcEnvironment()
								.getIdentifierHelper();

						while ( resultSet.next() ) {
							SequenceInformation sequenceInformation = new SequenceInformationImpl(
									new QualifiedSequenceName(
											null,
											null,
											identifierHelper.toIdentifier( resultSetSequenceName(resultSet) )
									),
									resultSetStartValueSize(resultSet),
									resultSetMinValue(resultSet),
									resultSetMaxValue(resultSet),
									resultSetIncrementValue(resultSet)
							);
							sequenceInformationList.add(sequenceInformation);
						}
						return sequenceInformationList;
					});
>>>>>>> ae80deb6
		}

		return Collections.emptyList();
	}

	protected String resultSetSequenceName(ResultSet resultSet) throws SQLException {
		return resultSet.getString(1);
	}

	@Override
	protected String sequenceCatalogColumn() {
		return null;
	}

	@Override
	protected String sequenceSchemaColumn() {
		return null;
	}

}<|MERGE_RESOLUTION|>--- conflicted
+++ resolved
@@ -42,20 +42,8 @@
 			return SequenceInformationExtractorNoOpImpl.INSTANCE.extractMetadata(extractionContext);
 		}
 
-<<<<<<< HEAD
-		final IdentifierHelper identifierHelper = extractionContext.getJdbcEnvironment().getIdentifierHelper();
-
-		final List<SequenceInformation> sequenceInformationList = new ArrayList<>();
-		final List<String> sequenceNames = new ArrayList<>();
-
-		try (
-				final Statement statement = extractionContext.getJdbcConnection().createStatement();
-				final ResultSet resultSet = statement.executeQuery( lookupSql )
-		) {
-=======
 		final List<String> sequenceNames = extractionContext.getQueryResults( lookupSql, null, resultSet -> {
 			final List<String> sequences = new ArrayList<>();
->>>>>>> ae80deb6
 			while ( resultSet.next() ) {
 				sequences.add( resultSetSequenceName( resultSet ) );
 			}
@@ -70,36 +58,6 @@
 				}
 				sequenceInfoQueryBuilder.append( String.format( SQL_SEQUENCE_QUERY, sequenceName ) );
 			}
-<<<<<<< HEAD
-
-			int index = 0;
-
-			try (
-					final Statement statement = extractionContext.getJdbcConnection().createStatement();
-					final ResultSet resultSet = statement.executeQuery( sequenceInfoQueryBuilder.toString() )
-			) {
-
-				while ( resultSet.next() ) {
-
-					SequenceInformation sequenceInformation = new SequenceInformationImpl(
-						new QualifiedSequenceName(
-								null,
-								null,
-								identifierHelper.toIdentifier(
-										resultSetSequenceName(resultSet)
-								)
-						),
-						resultSetStartValueSize(resultSet),
-						resultSetMinValue(resultSet),
-						resultSetMaxValue(resultSet),
-						resultSetIncrementValue(resultSet)
-					);
-
-					sequenceInformationList.add(sequenceInformation);
-				}
-
-			}
-=======
 			return extractionContext.getQueryResults(
 					sequenceInfoQueryBuilder.toString(),
 					null,
@@ -124,7 +82,6 @@
 						}
 						return sequenceInformationList;
 					});
->>>>>>> ae80deb6
 		}
 
 		return Collections.emptyList();
