/*
 * Hibernate, Relational Persistence for Idiomatic Java
 *
 * License: GNU Lesser General Public License (LGPL), version 2.1 or later.
 * See the lgpl.txt file in the root directory or <http://www.gnu.org/licenses/lgpl-2.1.html>.
 */
package org.hibernate.id.enhanced;

import java.io.Serializable;
import java.util.HashMap;
import java.util.Map;

import org.hibernate.HibernateException;
import org.hibernate.id.IntegralDataTypeHolder;
import org.hibernate.internal.CoreMessageLogger;

import org.jboss.logging.Logger;

/**
 * Variation of {@link PooledOptimizer} which interprets the incoming database value as the lo value, rather than
 * the hi value, as well as using thread local to cache the generation state.
 *
 * @author Stuart Douglas
 * @author Scott Marlow
 * @author Steve Ebersole
 * @see PooledOptimizer
 */
public class PooledLoThreadLocalOptimizer extends AbstractOptimizer {
	private static final CoreMessageLogger LOG = Logger.getMessageLogger(
			CoreMessageLogger.class,
			PooledLoOptimizer.class.getName()
	);

	private final ThreadLocal<GenerationState> singleTenantState = ThreadLocal.withInitial( GenerationState::new );
	private final ThreadLocal<Map<String, GenerationState>> multiTenantStates = ThreadLocal.withInitial( HashMap::new );

	/**
	 * Constructs a PooledLoThreadLocalOptimizer.
	 *
	 * @param returnClass The Java type of the values to be generated
	 * @param incrementSize The increment size.
	 */
	public PooledLoThreadLocalOptimizer(Class returnClass, int incrementSize) {
		super( returnClass, incrementSize );
		if ( incrementSize < 1 ) {
			throw new HibernateException( "increment size cannot be less than 1" );
		}
		LOG.creatingPooledLoOptimizer( incrementSize, returnClass.getName() );
	}

	@Override
	public Serializable generate(AccessCallback callback) {
		return locateGenerationState( callback.getTenantIdentifier() )
				.generate( callback, incrementSize );
	}

	private GenerationState locateGenerationState(String tenantIdentifier) {
		if ( tenantIdentifier == null ) {
			return singleTenantState.get();
		}
		else {
<<<<<<< HEAD
			GenerationState state;
			if ( tenantSpecificState == null ) {
				tenantSpecificState = new HashMap<>();
=======
			Map<String, GenerationState> states = multiTenantStates.get();
			GenerationState state = states.get( tenantIdentifier );
			if ( state == null ) {
>>>>>>> 15caff9c
				state = new GenerationState();
				states.put( tenantIdentifier, state );
			}
			return state;
		}
	}

	// for Hibernate testsuite use only
	private GenerationState noTenantGenerationState() {
		GenerationState noTenantState = locateGenerationState( null );

		if ( noTenantState == null ) {
			throw new IllegalStateException( "Could not locate previous generation state for no-tenant" );
		}
		return noTenantState;
	}

	// for Hibernate testsuite use only
	@Override
	public IntegralDataTypeHolder getLastSourceValue() {
		return noTenantGenerationState().lastSourceValue;
	}

	@Override
	public boolean applyIncrementSizeToSourceValues() {
		return true;
	}

	private static class GenerationState {
		// last value read from db source
		private IntegralDataTypeHolder lastSourceValue;
		// the current generator value
		private IntegralDataTypeHolder value;
		// the value at which we'll hit the db again
		private IntegralDataTypeHolder upperLimitValue;

		private Serializable generate(AccessCallback callback, int incrementSize) {
			if ( value == null || !value.lt( upperLimitValue ) ) {
				lastSourceValue = callback.getNextValue();
				upperLimitValue = lastSourceValue.copy().add( incrementSize );
				value = lastSourceValue.copy();
				// handle cases where initial-value is less that one (hsqldb for instance).
				while ( value.lt( 1 ) ) {
					value.increment();
				}
			}
			return value.makeValueThenIncrement();
		}
	}
}<|MERGE_RESOLUTION|>--- conflicted
+++ resolved
@@ -59,15 +59,9 @@
 			return singleTenantState.get();
 		}
 		else {
-<<<<<<< HEAD
-			GenerationState state;
-			if ( tenantSpecificState == null ) {
-				tenantSpecificState = new HashMap<>();
-=======
 			Map<String, GenerationState> states = multiTenantStates.get();
 			GenerationState state = states.get( tenantIdentifier );
 			if ( state == null ) {
->>>>>>> 15caff9c
 				state = new GenerationState();
 				states.put( tenantIdentifier, state );
 			}
