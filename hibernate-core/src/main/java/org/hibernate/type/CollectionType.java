/*
 * Hibernate, Relational Persistence for Idiomatic Java
 *
 * License: GNU Lesser General Public License (LGPL), version 2.1 or later.
 * See the lgpl.txt file in the root directory or <http://www.gnu.org/licenses/lgpl-2.1.html>.
 */
package org.hibernate.type;

import java.io.Serializable;
import java.sql.PreparedStatement;
import java.sql.ResultSet;
import java.sql.SQLException;
import java.util.ArrayList;
import java.util.Collection;
import java.util.HashMap;
import java.util.Iterator;
import java.util.List;
import java.util.Map;
import java.util.Set;
import java.util.SortedMap;
import java.util.TreeMap;

import org.hibernate.Hibernate;
import org.hibernate.HibernateException;
import org.hibernate.MappingException;
import org.hibernate.bytecode.enhance.spi.LazyPropertyInitializer;
import org.hibernate.collection.internal.AbstractPersistentCollection;
import org.hibernate.collection.spi.PersistentCollection;
import org.hibernate.engine.jdbc.Size;
import org.hibernate.engine.spi.CollectionEntry;
import org.hibernate.engine.spi.CollectionKey;
import org.hibernate.engine.spi.EntityEntry;
import org.hibernate.engine.spi.Mapping;
import org.hibernate.engine.spi.PersistenceContext;
import org.hibernate.engine.spi.SessionFactoryImplementor;
import org.hibernate.engine.spi.SharedSessionContractImplementor;
import org.hibernate.internal.CoreMessageLogger;
import org.hibernate.internal.util.MarkerObject;
import org.hibernate.internal.util.collections.ArrayHelper;
import org.hibernate.internal.util.collections.CollectionHelper;
import org.hibernate.persister.collection.CollectionPersister;
import org.hibernate.persister.collection.QueryableCollection;
import org.hibernate.persister.entity.EntityPersister;
import org.hibernate.persister.entity.Joinable;
import org.hibernate.pretty.MessageHelper;
import org.hibernate.proxy.HibernateProxy;
import org.hibernate.proxy.LazyInitializer;
import org.hibernate.sql.results.graph.collection.LoadingCollectionEntry;
import org.hibernate.type.spi.TypeConfiguration;

import org.jboss.logging.Logger;

/**
 * A type that handles Hibernate <tt>PersistentCollection</tt>s (including arrays).
 *
 * @author Gavin King
 */
public abstract class CollectionType extends AbstractType implements AssociationType {

	private static final CoreMessageLogger LOG = Logger.getMessageLogger(CoreMessageLogger.class, CollectionType.class.getName());

	private static final Object NOT_NULL_COLLECTION = new MarkerObject( "NOT NULL COLLECTION" );
	public static final Object UNFETCHED_COLLECTION = new MarkerObject( "UNFETCHED COLLECTION" );

	private final String role;
	private final String foreignKeyPropertyName;

	// the need for the persister if very hot in many use cases: cache it in a field
	// TODO initialize it at constructor time
	private volatile CollectionPersister persister;

<<<<<<< HEAD
=======
	/**
	 * @deprecated Use the other constructor
	 */
	@Deprecated
	public CollectionType(TypeFactory.TypeScope typeScope, String role, String foreignKeyPropertyName) {
		this( role, foreignKeyPropertyName );
	}
>>>>>>> 63a96e33

	public CollectionType(TypeConfiguration typeConfiguration, String role, String foreignKeyPropertyName) {
		this.role = role;
		this.foreignKeyPropertyName = foreignKeyPropertyName;
	}

	public String getRole() {
		return role;
	}

	public Object indexOf(Object collection, Object element) {
		throw new UnsupportedOperationException( "generic collections don't have indexes" );
	}

	public boolean contains(Object collection, Object childObject, SharedSessionContractImplementor session) {
		// we do not have to worry about queued additions to uninitialized
		// collections, since they can only occur for inverse collections!
		Iterator elems = getElementsIterator( collection, session );
		while ( elems.hasNext() ) {
			Object element = elems.next();
			// worrying about proxies is perhaps a little bit of overkill here...
			if ( element instanceof HibernateProxy ) {
				LazyInitializer li = ( (HibernateProxy) element ).getHibernateLazyInitializer();
				if ( !li.isUninitialized() ) {
					element = li.getImplementation();
				}
			}
			if ( element == childObject ) {
				return true;
			}
		}
		return false;
	}

	@Override
	public boolean isCollectionType() {
		return true;
	}

	@Override
	public final boolean isEqual(Object x, Object y) {
		return x == y
			|| ( x instanceof PersistentCollection && isEqual( (PersistentCollection) x, y ) )
			|| ( y instanceof PersistentCollection && isEqual( (PersistentCollection) y, x ) );
	}

	private boolean isEqual(PersistentCollection x, Object y) {
		return x.wasInitialized() && ( x.isWrapper( y ) || x.isDirectlyProvidedCollection( y ) );
	}

	@Override
	public int compare(Object x, Object y) {
		return 0; // collections cannot be compared
	}

	@Override
	public int getHashCode(Object x) {
		throw new UnsupportedOperationException( "cannot doAfterTransactionCompletion lookups on collections" );
	}

	/**
	 * Instantiate an uninitialized collection wrapper or holder. Callers MUST add the holder to the
	 * persistence context!
	 *
	 * @param session The session from which the request is originating.
	 * @param persister The underlying collection persister (metadata)
	 * @param key The owner key.
	 * @return The instantiated collection.
	 */
	public abstract PersistentCollection instantiate(SharedSessionContractImplementor session, CollectionPersister persister, Object key);

	@Override
	public Object nullSafeGet(ResultSet rs, String name, SharedSessionContractImplementor session, Object owner) throws SQLException {
		return nullSafeGet( rs, new String[] { name }, session, owner );
	}

	@Override
	public Object nullSafeGet(ResultSet rs, String[] name, SharedSessionContractImplementor session, Object owner)
			throws HibernateException, SQLException {
		return resolve( null, session, owner );
	}

	@Override
	public final void nullSafeSet(PreparedStatement st, Object value, int index, boolean[] settable,
			SharedSessionContractImplementor session) throws HibernateException, SQLException {
		//NOOP
	}

	@Override
	public void nullSafeSet(PreparedStatement st, Object value, int index,
			SharedSessionContractImplementor session) throws HibernateException, SQLException {
	}

	@Override
	public int[] sqlTypes(Mapping session) throws MappingException {
		return ArrayHelper.EMPTY_INT_ARRAY;
	}

	@Override
	public Size[] dictatedSizes(Mapping mapping) throws MappingException {
		return new Size[] { LEGACY_DICTATED_SIZE };
	}

	@Override
	public Size[] defaultSizes(Mapping mapping) throws MappingException {
		return new Size[] { LEGACY_DEFAULT_SIZE };
	}

	@Override
	public int getColumnSpan(Mapping session) throws MappingException {
		return 0;
	}

	@Override
	public String toLoggableString(Object value, SessionFactoryImplementor factory)
			throws HibernateException {
		if ( value == null ) {
			return "null";
		}

		if ( !getReturnedClass().isInstance( value ) && !PersistentCollection.class.isInstance( value ) ) {
			// its most likely the collection-key
			final CollectionPersister persister = getPersister( factory );
			if ( persister.getKeyType().getReturnedClass().isInstance( value ) ) {
				return getRole() + "#" + getPersister( factory ).getKeyType().toLoggableString( value, factory );
			}
			else {
				// although it could also be the collection-id
				if ( persister.getIdentifierType() != null
						&& persister.getIdentifierType().getReturnedClass().isInstance( value ) ) {
					return getRole() + "#" + getPersister( factory ).getIdentifierType().toLoggableString( value, factory );
				}
			}
		}
		return renderLoggableString( value, factory );
	}

	protected String renderLoggableString(Object value, SessionFactoryImplementor factory) throws HibernateException {
		if ( !Hibernate.isInitialized( value ) ) {
			return "<uninitialized>";
		}

		final List<String> list = new ArrayList<>();
		Type elemType = getElementType( factory );
		Iterator itr = getElementsIterator( value );
		while ( itr.hasNext() ) {
			Object element = itr.next();
			if ( element == LazyPropertyInitializer.UNFETCHED_PROPERTY || !Hibernate.isInitialized( element ) ) {
				list.add( "<uninitialized>" );
			}
			else {
				list.add( elemType.toLoggableString( element, factory ) );
			}
		}
		return list.toString();
	}

	@Override
	public Object deepCopy(Object value, SessionFactoryImplementor factory)
			throws HibernateException {
		return value;
	}

	@Override
	public String getName() {
		return getReturnedClass().getName() + '(' + getRole() + ')';
	}

	/**
	 * Get an iterator over the element set of the collection, which may not yet be wrapped
	 *
	 * @param collection The collection to be iterated
	 * @param session The session from which the request is originating.
	 * @return The iterator.
	 */
	public Iterator getElementsIterator(Object collection, SharedSessionContractImplementor session) {
		return getElementsIterator( collection );
	}

	/**
	 * Get an iterator over the element set of the collection in POJO mode
	 *
	 * @param collection The collection to be iterated
	 * @return The iterator.
	 */
	protected Iterator getElementsIterator(Object collection) {
		return ( (Collection) collection ).iterator();
	}

	@Override
	public boolean isMutable() {
		return false;
	}

	@Override
	public Serializable disassemble(Object value, SharedSessionContractImplementor session, Object owner)
			throws HibernateException {
		//remember the uk value

		//This solution would allow us to eliminate the owner arg to disassemble(), but
		//what if the collection was null, and then later had elements added? seems unsafe
		//session.getPersistenceContext().getCollectionEntry( (PersistentCollection) value ).getKey();

		final Object key = getKeyOfOwner(owner, session);
		if ( key == null ) {
			return null;
		}
		else {
			return getPersister(session)
					.getKeyType()
					.disassemble( key, session, owner );
		}
	}

	@Override
	public Object assemble(Serializable cached, SharedSessionContractImplementor session, Object owner)
			throws HibernateException {
		//we must use the "remembered" uk value, since it is
		//not available from the EntityEntry during assembly
		if (cached==null) {
			return null;
		}
		else {
			final Serializable key = (Serializable) getPersister(session)
					.getKeyType()
					.assemble( cached, session, owner);
			return resolveKey( key, session, owner, null );
		}
	}

	/**
	 * Is the owning entity versioned?
	 *
	 * @param session The session from which the request is originating.
	 * @return True if the collection owner is versioned; false otherwise.
	 * @throws org.hibernate.MappingException Indicates our persister could not be located.
	 */
	private boolean isOwnerVersioned(SharedSessionContractImplementor session) throws MappingException {
		return getPersister( session ).getOwnerEntityPersister().isVersioned();
	}

	/**
	 * Get our underlying collection persister (using the session to access the
	 * factory).
	 *
	 * @param session The session from which the request is originating.
	 * @return The underlying collection persister
	 */
	private CollectionPersister getPersister(SharedSessionContractImplementor session) {
		CollectionPersister p = this.persister;
		if ( p != null ) {
			return p;
		}
		else {
			return getPersister( session.getFactory() );
		}
	}

	private CollectionPersister getPersister(SessionFactoryImplementor factory) {
		CollectionPersister p = this.persister;
		if ( p != null ) {
			return p;
		}
		else {
			synchronized ( this ) {
				p  = this.persister;
				if ( p != null ) {
					return p;
				}
				else {
					p = factory.getMetamodel().collectionPersister( role );
					this.persister = p;
					return p;
				}
			}
		}
	}

	@Override
	public boolean isDirty(Object old, Object current, SharedSessionContractImplementor session)
			throws HibernateException {

		// collections don't dirty an unversioned parent entity

		// TODO: I don't really like this implementation; it would be better if
		// this was handled by searchForDirtyCollections()
		return super.isDirty( old, current, session );
		// return false;

	}

	@Override
	public boolean isDirty(Object old, Object current, boolean[] checkable, SharedSessionContractImplementor session)
			throws HibernateException {
		return isDirty(old, current, session);
	}

	/**
	 * Wrap the naked collection instance in a wrapper, or instantiate a
	 * holder. Callers <b>MUST</b> add the holder to the persistence context!
	 *
	 * @param session The session from which the request is originating.
	 * @param collection The bare collection to be wrapped.
	 * @return The wrapped collection.
	 */
	public abstract PersistentCollection wrap(SharedSessionContractImplementor session, Object collection);

	/**
	 * Note: return true because this type is castable to <tt>AssociationType</tt>. Not because
	 * all collections are associations.
	 */
	@Override
	public boolean isAssociationType() {
		return true;
	}

	@Override
	public ForeignKeyDirection getForeignKeyDirection() {
		return ForeignKeyDirection.TO_PARENT;
	}

	/**
	 * Get the key value from the owning entity instance, usually the identifier, but might be some
	 * other unique key, in the case of property-ref
	 *
	 * @param owner The collection owner
	 * @param session The session from which the request is originating.
	 * @return The collection owner's key
	 */
	public Object getKeyOfOwner(Object owner, SharedSessionContractImplementor session) {
		final PersistenceContext pc = session.getPersistenceContextInternal();

		EntityEntry entityEntry = pc.getEntry( owner );
		if ( entityEntry == null ) {
			// This just handles a particular case of component
			// projection, perhaps get rid of it and throw an exception
			return null;
		}

		if ( foreignKeyPropertyName == null ) {
			return entityEntry.getId();
		}
		else {
			// TODO: at the point where we are resolving collection references, we don't
			// know if the uk value has been resolved (depends if it was earlier or
			// later in the mapping document) - now, we could try and use e.getStatus()
			// to decide to semiResolve(), trouble is that initializeEntity() reuses
			// the same array for resolved and hydrated values
			Object id;
			if ( entityEntry.getLoadedState() != null ) {
				id = entityEntry.getLoadedValue( foreignKeyPropertyName );
			}
			else {
				id = entityEntry.getPersister().getPropertyValue( owner, foreignKeyPropertyName );
			}

			// NOTE VERY HACKISH WORKAROUND!!
			// TODO: Fix this so it will work for non-POJO entity mode
			Type keyType = getPersister( session ).getKeyType();
			Class returnedClass = keyType.getReturnedClass();

			if ( !returnedClass.isInstance( id ) ) {
				id = keyType.semiResolve(
						entityEntry.getLoadedValue( foreignKeyPropertyName ),
						session,
						owner
				);
			}

			return (Serializable) id;
		}
	}

	/**
	 * Get the id value from the owning entity key, usually the same as the key, but might be some
	 * other property, in the case of property-ref
	 *
	 * @param key The collection owner key
	 * @param session The session from which the request is originating.
	 * @return The collection owner's id, if it can be obtained from the key;
	 * otherwise, null is returned
	 */
	public Object getIdOfOwnerOrNull(Object key, SharedSessionContractImplementor session) {
		Object ownerId = null;
		if ( foreignKeyPropertyName == null ) {
			ownerId = key;
		}
		else {
			final CollectionPersister persister = getPersister( session );
			Type keyType = persister.getKeyType();
			EntityPersister ownerPersister = persister.getOwnerEntityPersister();
			// TODO: Fix this so it will work for non-POJO entity mode
			Class ownerMappedClass = ownerPersister.getMappedClass();
			if ( ownerMappedClass.isAssignableFrom( keyType.getReturnedClass() ) &&
					keyType.getReturnedClass().isInstance( key ) ) {
				// the key is the owning entity itself, so get the ID from the key
				ownerId = ownerPersister.getIdentifier( key, session );
			}
			else {
				// TODO: check if key contains the owner ID
			}
		}
		return ownerId;
	}

	@Override
	public Object hydrate(ResultSet rs, String[] name, SharedSessionContractImplementor session, Object owner) {
		// can't just return null here, since that would
		// cause an owning component to become null
		return NOT_NULL_COLLECTION;
	}

	@Override
	public Object resolve(Object value, SharedSessionContractImplementor session, Object owner)
			throws HibernateException {

		return resolve( value, session, owner, null );
	}

	@Override
	public Object resolve(Object value, SharedSessionContractImplementor session, Object owner, Boolean overridingEager) throws HibernateException {
		return resolveKey( getKeyOfOwner( owner, session ), session, owner, overridingEager );
	}

	private Object resolveKey(Object key, SharedSessionContractImplementor session, Object owner, Boolean overridingEager) {
		// if (key==null) throw new AssertionFailure("owner identifier unknown when re-assembling
		// collection reference");
		return key == null ? null : // TODO: can this case really occur??
			getCollection( key, session, owner, overridingEager );
	}

	@Override
	public Object semiResolve(Object value, SharedSessionContractImplementor session, Object owner)
			throws HibernateException {
		throw new UnsupportedOperationException(
			"collection mappings may not form part of a property-ref" );
	}

	public boolean isArrayType() {
		return false;
	}

	@Override
	public boolean useLHSPrimaryKey() {
		return foreignKeyPropertyName == null;
	}

	@Override
	public String getRHSUniqueKeyPropertyName() {
		return null;
	}

	@Override
	public Joinable getAssociatedJoinable(SessionFactoryImplementor factory)
			throws MappingException {
		return (Joinable) factory.getCollectionPersister( role );
	}

	@Override
	public boolean isModified(Object old, Object current, boolean[] checkable, SharedSessionContractImplementor session) throws HibernateException {
		return false;
	}

	@Override
	public String getAssociatedEntityName(SessionFactoryImplementor factory)
			throws MappingException {
		try {

			QueryableCollection collectionPersister = (QueryableCollection) factory
					.getCollectionPersister( role );

			if ( !collectionPersister.getElementType().isEntityType() ) {
				throw new MappingException(
						"collection was not an association: " +
						collectionPersister.getRole()
				);
			}

			return collectionPersister.getElementPersister().getEntityName();

		}
		catch (ClassCastException cce) {
			throw new MappingException( "collection role is not queryable " + role );
		}
	}

	/**
	 * Replace the elements of a collection with the elements of another collection.
	 *
	 * @param original The 'source' of the replacement elements (where we copy from)
	 * @param target The target of the replacement elements (where we copy to)
	 * @param owner The owner of the collection being merged
	 * @param copyCache The map of elements already replaced.
	 * @param session The session from which the merge event originated.
	 * @return The merged collection.
	 */
	public Object replaceElements(
			Object original,
			Object target,
			Object owner,
			Map copyCache,
			SharedSessionContractImplementor session) {
		// TODO: does not work for EntityMode.DOM4J yet!
		java.util.Collection result = ( java.util.Collection ) target;
		result.clear();

		// copy elements into newly empty target collection
		Type elemType = getElementType( session.getFactory() );
		Iterator iter = ( (java.util.Collection) original ).iterator();
		while ( iter.hasNext() ) {
			result.add( elemType.replace( iter.next(), null, session, owner, copyCache ) );
		}

		// if the original is a PersistentCollection, and that original
		// was not flagged as dirty, then reset the target's dirty flag
		// here after the copy operation.
		// </p>
		// One thing to be careful of here is a "bare" original collection
		// in which case we should never ever ever reset the dirty flag
		// on the target because we simply do not know...
		if ( original instanceof PersistentCollection ) {
			if ( result instanceof PersistentCollection ) {
				final PersistentCollection originalPersistentCollection = (PersistentCollection) original;
				final PersistentCollection resultPersistentCollection = (PersistentCollection) result;

				preserveSnapshot( originalPersistentCollection, resultPersistentCollection, elemType, owner, copyCache, session );

				if ( ! originalPersistentCollection.isDirty() ) {
					resultPersistentCollection.clearDirty();
				}
			}
		}

		return result;
	}

	private void preserveSnapshot(
			PersistentCollection original,
			PersistentCollection result,
			Type elemType,
			Object owner,
			Map copyCache,
			SharedSessionContractImplementor session) {
		Serializable originalSnapshot = original.getStoredSnapshot();
		Serializable resultSnapshot = result.getStoredSnapshot();
		Serializable targetSnapshot;

		if ( originalSnapshot instanceof List ) {
			targetSnapshot = new ArrayList(
					( (List) originalSnapshot ).size() );
			for ( Object obj : (List) originalSnapshot ) {
				( (List) targetSnapshot ).add( elemType.replace( obj, null, session, owner, copyCache ) );
			}

		}
		else if ( originalSnapshot instanceof Map ) {
			if ( originalSnapshot instanceof SortedMap ) {
				targetSnapshot = new TreeMap( ( (SortedMap) originalSnapshot ).comparator() );
			}
			else {
				targetSnapshot = new HashMap(
						CollectionHelper.determineProperSizing( ( (Map) originalSnapshot ).size() ),
						CollectionHelper.LOAD_FACTOR
				);
			}

			for ( Map.Entry<Object, Object> entry : ( (Map<Object, Object>) originalSnapshot ).entrySet() ) {
				Object key = entry.getKey();
				Object value = entry.getValue();
				Object resultSnapshotValue = ( resultSnapshot == null )
						? null
						: ( (Map<Object, Object>) resultSnapshot ).get( key );

				Object newValue = elemType.replace( value, resultSnapshotValue, session, owner, copyCache );

				if ( key == value ) {
					( (Map) targetSnapshot ).put( newValue, newValue );

				}
				else {
					( (Map) targetSnapshot ).put( key, newValue );
				}

			}

		}
		else if ( originalSnapshot instanceof Object[] ) {
			Object[] arr = (Object[]) originalSnapshot;
			for ( int i = 0; i < arr.length; i++ ) {
				arr[i] = elemType.replace( arr[i], null, session, owner, copyCache );
			}
			targetSnapshot = originalSnapshot;

		}
		else {
			// retain the same snapshot
			targetSnapshot = resultSnapshot;

		}

		CollectionEntry ce = session.getPersistenceContextInternal().getCollectionEntry( result );
		if ( ce != null ) {
			ce.resetStoredSnapshot( result, targetSnapshot );
		}

	}

	/**
	 * Instantiate a new "underlying" collection exhibiting the same capacity
	 * characteristics and the passed "original".
	 *
	 * @param original The original collection.
	 * @return The newly instantiated collection.
	 */
	protected Object instantiateResult(Object original) {
		// by default just use an unanticipated capacity since we don't
		// know how to extract the capacity to use from original here...
		return instantiate( -1 );
	}

	/**
	 * Instantiate an empty instance of the "underlying" collection (not a wrapper),
	 * but with the given anticipated size (i.e. accounting for initial capacity
	 * and perhaps load factor).
	 *
	 * @param anticipatedSize The anticipated size of the instantiated collection
	 * after we are done populating it.
	 * @return A newly instantiated collection to be wrapped.
	 */
	public abstract Object instantiate(int anticipatedSize);

	@Override
	public Object replace(
			final Object original,
			final Object target,
			final SharedSessionContractImplementor session,
			final Object owner,
			final Map copyCache) throws HibernateException {
		if ( original == null ) {
			return null;
		}
		if ( !Hibernate.isInitialized( original ) ) {
			if ( ( (PersistentCollection) original ).hasQueuedOperations() ) {
				if ( original == target ) {
					// A managed entity with an uninitialized collection is being merged,
					// We need to replace any detached entities in the queued operations
					// with managed copies.
					final AbstractPersistentCollection pc = (AbstractPersistentCollection) original;
					pc.replaceQueuedOperationValues( getPersister( session ), copyCache );
				}
				else {
					// original is a detached copy of the collection;
					// it contains queued operations, which will be ignored
					LOG.ignoreQueuedOperationsOnMerge(
							MessageHelper.collectionInfoString(
									getRole(),
									( (PersistentCollection) original ).getKey()
							)
					);
				}
			}
			return target;
		}

		// for a null target, or a target which is the same as the original, we
		// need to put the merged elements in a new collection
		Object result = ( target == null ||
				target == original ||
				target == LazyPropertyInitializer.UNFETCHED_PROPERTY ) ?
				instantiateResult( original ) : target;

		//for arrays, replaceElements() may return a different reference, since
		//the array length might not match
		result = replaceElements( original, result, owner, copyCache, session );

		if ( original == target ) {
			// get the elements back into the target making sure to handle dirty flag
			boolean wasClean = PersistentCollection.class.isInstance( target ) && !( ( PersistentCollection ) target ).isDirty();
			//TODO: this is a little inefficient, don't need to do a whole
			//      deep replaceElements() call
			replaceElements( result, target, owner, copyCache, session );
			if ( wasClean ) {
				( ( PersistentCollection ) target ).clearDirty();
			}
			result = target;
		}

		return result;
	}

	/**
	 * Get the Hibernate type of the collection elements
	 *
	 * @param factory The session factory.
	 * @return The type of the collection elements
	 * @throws MappingException Indicates the underlying persister could not be located.
	 */
	public final Type getElementType(SessionFactoryImplementor factory) throws MappingException {
		return factory.getCollectionPersister( getRole() ).getElementType();
	}

	@Override
	public String toString() {
		return getClass().getName() + '(' + getRole() + ')';
	}

	@Override
	public String getOnCondition(String alias, SessionFactoryImplementor factory, Map enabledFilters)
			throws MappingException {
		return getAssociatedJoinable( factory ).filterFragment( alias, enabledFilters );
	}

	@Override
	public String getOnCondition(
			String alias,
			SessionFactoryImplementor factory,
			Map enabledFilters,
			Set<String> treatAsDeclarations) {
		return getAssociatedJoinable( factory ).filterFragment( alias, enabledFilters, treatAsDeclarations );
	}

	/**
	 * instantiate a collection wrapper (called when loading an object)
	 *
	 * @param key The collection owner key
	 * @param session The session from which the request is originating.
	 * @param owner The collection owner
	 * @return The collection
	 */
	public Object getCollection(Object key, SharedSessionContractImplementor session, Object owner, Boolean overridingEager) {

		final CollectionPersister persister = getPersister( session );
		final PersistenceContext persistenceContext = session.getPersistenceContextInternal();

		final CollectionKey collectionKey = new CollectionKey( persister, key );
		PersistentCollection collection = null;

		// check if collection is currently being loaded
		final LoadingCollectionEntry loadingCollectionEntry = persistenceContext.getLoadContexts().findLoadingCollectionEntry( collectionKey );
		if ( loadingCollectionEntry != null ) {
			collection = loadingCollectionEntry.getCollectionInstance();
		}

		if ( collection == null ) {

			// check if it is already completely loaded, but unowned
			collection = persistenceContext.useUnownedCollection( collectionKey );

			if ( collection == null ) {

				collection = persistenceContext.getCollection( collectionKey );

				if ( collection == null ) {
					// create a new collection wrapper, to be initialized later
					collection = instantiate( session, persister, key );

					collection.setOwner( owner );

					persistenceContext.addUninitializedCollection( persister, collection, key );

					// some collections are not lazy:
					boolean eager = overridingEager != null ? overridingEager : !persister.isLazy();
					if ( initializeImmediately() ) {
						session.initializeCollection( collection, false );
					}
					else if ( eager ) {
						persistenceContext.addNonLazyCollection( collection );
					}

					if ( hasHolder() ) {
						persistenceContext.addCollectionHolder( collection );
					}

					if ( LOG.isTraceEnabled() ) {
						LOG.tracef( "Created collection wrapper: %s",
									MessageHelper.collectionInfoString( persister, collection,
																		key, session ) );
					}
					// we have already set the owner so we can just return the value
					return collection.getValue();
				}
			}
		}

		collection.setOwner( owner );

		return collection.getValue();
	}

	public boolean hasHolder() {
		return false;
	}

	protected boolean initializeImmediately() {
		return false;
	}

	@Override
	public String getLHSPropertyName() {
		return foreignKeyPropertyName;
	}

	/**
	 * We always need to dirty check the collection because we sometimes
	 * need to increment version number of owner and also because of
	 * how assemble/disassemble is implemented for uks
	 */
	@Override
	public boolean isAlwaysDirtyChecked() {
		return true;
	}

	@Override
	public boolean[] toColumnNullness(Object value, Mapping mapping) {
		return ArrayHelper.EMPTY_BOOLEAN_ARRAY;
	}
}<|MERGE_RESOLUTION|>--- conflicted
+++ resolved
@@ -69,16 +69,6 @@
 	// TODO initialize it at constructor time
 	private volatile CollectionPersister persister;
 
-<<<<<<< HEAD
-=======
-	/**
-	 * @deprecated Use the other constructor
-	 */
-	@Deprecated
-	public CollectionType(TypeFactory.TypeScope typeScope, String role, String foreignKeyPropertyName) {
-		this( role, foreignKeyPropertyName );
-	}
->>>>>>> 63a96e33
 
 	public CollectionType(TypeConfiguration typeConfiguration, String role, String foreignKeyPropertyName) {
 		this.role = role;
