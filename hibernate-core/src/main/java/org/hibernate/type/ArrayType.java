--- conflicted
+++ resolved
@@ -32,21 +32,8 @@
 	private final Class elementClass;
 	private final Class arrayClass;
 
-<<<<<<< HEAD
 	public ArrayType(TypeConfiguration typeConfiguration, String role, String propertyRef, Class elementClass) {
 		super( typeConfiguration, role, propertyRef );
-=======
-	/**
-	 * @deprecated Use the other constructor
-	 */
-	@Deprecated
-	public ArrayType(TypeFactory.TypeScope typeScope, String role, String propertyRef, Class elementClass) {
-		this( role, propertyRef, elementClass );
-	}
-
-	public ArrayType(String role, String propertyRef, Class elementClass) {
-		super( role, propertyRef );
->>>>>>> 63a96e33
 		this.elementClass = elementClass;
 		arrayClass = Array.newInstance(elementClass, 0).getClass();
 	}
