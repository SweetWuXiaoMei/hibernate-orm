/*
 * Hibernate, Relational Persistence for Idiomatic Java
 *
 * Copyright (c) 2010, Red Hat Inc. or third-party contributors as
 * indicated by the @author tags or express copyright attribution
 * statements applied by the authors.  All third-party contributions are
 * distributed under license by Red Hat Inc.
 *
 * This copyrighted material is made available to anyone wishing to use, modify,
 * copy, or redistribute it subject to the terms and conditions of the GNU
 * Lesser General Public License, as published by the Free Software Foundation.
 *
 * This program is distributed in the hope that it will be useful,
 * but WITHOUT ANY WARRANTY; without even the implied warranty of MERCHANTABILITY
 * or FITNESS FOR A PARTICULAR PURPOSE.  See the GNU Lesser General Public License
 * for more details.
 *
 * You should have received a copy of the GNU Lesser General Public License
 * along with this distribution; if not, write to:
 * Free Software Foundation, Inc.
 * 51 Franklin Street, Fifth Floor
 * Boston, MA  02110-1301  USA
 */
package org.hibernate.type;

<<<<<<< HEAD
=======
import java.util.HashSet;
import java.util.Set;

import org.hibernate.type.descriptor.sql.SqlTypeDescriptor;
>>>>>>> 0b10334e

/**
 * Centralizes access to the standard set of basic {@link Type types}.
 * <p/>
 * Type mappings can be adjusted per {@link org.hibernate.SessionFactory}.  These adjusted mappings can be accessed
 * from the {@link org.hibernate.TypeHelper} instance obtained via {@link org.hibernate.SessionFactory#getTypeHelper()}
 *
 * @see BasicTypeRegistry
 * @see org.hibernate.TypeHelper
 * @see org.hibernate.SessionFactory#getTypeHelper()
 *
 * @author Gavin King
 * @author Steve Ebersole
 */
public class StandardBasicTypes {

	private static final Set<SqlTypeDescriptor> sqlTypeDescriptors = new HashSet<SqlTypeDescriptor>();

	/**
	 * The standard Hibernate type for mapping {@link Boolean} to JDBC {@link java.sql.Types#BIT BIT}.
	 *
	 * @see BooleanType
	 */
	public static final BooleanType BOOLEAN = register( BooleanType.INSTANCE );

	/**
	 * The standard Hibernate type for mapping {@link Boolean} to JDBC {@link java.sql.Types#INTEGER INTEGER}.
	 *
	 * @see NumericBooleanType
	 */
	public static final NumericBooleanType NUMERIC_BOOLEAN = register( NumericBooleanType.INSTANCE );

	/**
	 * The standard Hibernate type for mapping {@link Boolean} to JDBC {@link java.sql.Types#CHAR CHAR(1)} (using 'T'/'F').
	 *
	 * @see TrueFalseType
	 */
	public static final TrueFalseType TRUE_FALSE = register( TrueFalseType.INSTANCE );

	/**
	 * The standard Hibernate type for mapping {@link Boolean} to JDBC {@link java.sql.Types#CHAR CHAR(1)} (using 'Y'/'N').
	 *
	 * @see YesNoType
	 */
	public static final YesNoType YES_NO = register( YesNoType.INSTANCE );

	/**
	 * The standard Hibernate type for mapping {@link Byte} to JDBC {@link java.sql.Types#TINYINT TINYINT}.
	 */
	public static final ByteType BYTE = register( ByteType.INSTANCE );

	/**
	 * The standard Hibernate type for mapping {@link Short} to JDBC {@link java.sql.Types#SMALLINT SMALLINT}.
	 *
	 * @see ShortType
	 */
	public static final ShortType SHORT = register( ShortType.INSTANCE );

	/**
	 * The standard Hibernate type for mapping {@link Integer} to JDBC {@link java.sql.Types#INTEGER INTEGER}.
	 *
	 * @see IntegerType
	 */
	public static final IntegerType INTEGER = register( IntegerType.INSTANCE );

	/**
	 * The standard Hibernate type for mapping {@link Long} to JDBC {@link java.sql.Types#BIGINT BIGINT}.
	 *
	 * @see LongType
	 */
	public static final LongType LONG = register( LongType.INSTANCE );

	/**
	 * The standard Hibernate type for mapping {@link Float} to JDBC {@link java.sql.Types#FLOAT FLOAT}.
	 *
	 * @see FloatType
	 */
	public static final FloatType FLOAT = register( FloatType.INSTANCE );

	/**
	 * The standard Hibernate type for mapping {@link Double} to JDBC {@link java.sql.Types#DOUBLE DOUBLE}.
	 *
	 * @see DoubleType
	 */
	public static final DoubleType DOUBLE = register( DoubleType.INSTANCE );

	/**
	 * The standard Hibernate type for mapping {@link java.math.BigInteger} to JDBC {@link java.sql.Types#NUMERIC NUMERIC}.
	 *
	 * @see BigIntegerType
	 */
	public static final BigIntegerType BIG_INTEGER = register( BigIntegerType.INSTANCE );

	/**
	 * The standard Hibernate type for mapping {@link java.math.BigDecimal} to JDBC {@link java.sql.Types#NUMERIC NUMERIC}.
	 *
	 * @see BigDecimalType
	 */
	public static final BigDecimalType BIG_DECIMAL = register( BigDecimalType.INSTANCE );

	/**
	 * The standard Hibernate type for mapping {@link Character} to JDBC {@link java.sql.Types#CHAR CHAR(1)}.
	 *
	 * @see CharacterType
	 */
	public static final CharacterType CHARACTER = register( CharacterType.INSTANCE );

	/**
	 * The standard Hibernate type for mapping {@link String} to JDBC {@link java.sql.Types#VARCHAR VARCHAR}.
	 *
	 * @see StringType
	 */
	public static final StringType STRING = register( StringType.INSTANCE );

	/**
	 * The standard Hibernate type for mapping {@link java.net.URL} to JDBC {@link java.sql.Types#VARCHAR VARCHAR}.
	 *
	 * @see UrlType
	 */
	public static final UrlType URL = register( UrlType.INSTANCE );

	/**
	 * The standard Hibernate type for mapping {@link java.util.Date} ({@link java.sql.Time}) to JDBC
	 * {@link java.sql.Types#TIME TIME}.
	 *
	 * @see TimeType
	 */
	public static final TimeType TIME = register( TimeType.INSTANCE );

	/**
	 * The standard Hibernate type for mapping {@link java.util.Date} ({@link java.sql.Date}) to JDBC
	 * {@link java.sql.Types#DATE DATE}.
	 *
	 * @see TimeType
	 */
	public static final DateType DATE = register( DateType.INSTANCE );

	/**
	 * The standard Hibernate type for mapping {@link java.util.Date} ({@link java.sql.Timestamp}) to JDBC
	 * {@link java.sql.Types#TIMESTAMP TIMESTAMP}.
	 *
	 * @see TimeType
	 */
	public static final TimestampType TIMESTAMP = register( TimestampType.INSTANCE );

	/**
	 * The standard Hibernate type for mapping {@link java.util.Calendar} to JDBC
	 * {@link java.sql.Types#TIMESTAMP TIMESTAMP}.
	 *
	 * @see CalendarType
	 */
	public static final CalendarType CALENDAR = register( CalendarType.INSTANCE );

	/**
	 * The standard Hibernate type for mapping {@link java.util.Calendar} to JDBC
	 * {@link java.sql.Types#DATE DATE}.
	 *
	 * @see CalendarDateType
	 */
	public static final CalendarDateType CALENDAR_DATE = register( CalendarDateType.INSTANCE );

	/**
	 * The standard Hibernate type for mapping {@link Class} to JDBC {@link java.sql.Types#VARCHAR VARCHAR}.
	 *
	 * @see ClassType
	 */
	public static final ClassType CLASS = register( ClassType.INSTANCE );

	/**
	 * The standard Hibernate type for mapping {@link java.util.Locale} to JDBC {@link java.sql.Types#VARCHAR VARCHAR}.
	 *
	 * @see LocaleType
	 */
	public static final LocaleType LOCALE = register( LocaleType.INSTANCE );

	/**
	 * The standard Hibernate type for mapping {@link java.util.Currency} to JDBC {@link java.sql.Types#VARCHAR VARCHAR}.
	 *
	 * @see CurrencyType
	 */
	public static final CurrencyType CURRENCY = register( CurrencyType.INSTANCE );

	/**
	 * The standard Hibernate type for mapping {@link java.util.TimeZone} to JDBC {@link java.sql.Types#VARCHAR VARCHAR}.
	 *
	 * @see TimeZoneType
	 */
	public static final TimeZoneType TIMEZONE = register( TimeZoneType.INSTANCE );

	/**
	 * The standard Hibernate type for mapping {@link java.util.UUID} to JDBC {@link java.sql.Types#BINARY BINARY}.
	 *
	 * @see UUIDBinaryType
	 */
	public static final UUIDBinaryType UUID_BINARY = register( UUIDBinaryType.INSTANCE );

	/**
	 * The standard Hibernate type for mapping {@link java.util.UUID} to JDBC {@link java.sql.Types#CHAR CHAR}.
	 *
	 * @see UUIDCharType
	 */
	public static final UUIDCharType UUID_CHAR = register( UUIDCharType.INSTANCE );

	/**
	 * The standard Hibernate type for mapping {@code byte[]} to JDBC {@link java.sql.Types#VARBINARY VARBINARY}.
	 *
	 * @see BinaryType
	 */
	public static final BinaryType BINARY = register( BinaryType.INSTANCE );

	/**
	 * The standard Hibernate type for mapping {@link Byte Byte[]} to JDBC {@link java.sql.Types#VARBINARY VARBINARY}.
	 *
	 * @see WrapperBinaryType
	 */
	public static final WrapperBinaryType WRAPPER_BINARY = register( WrapperBinaryType.INSTANCE );

	/**
	 * The standard Hibernate type for mapping {@code byte[]} to JDBC {@link java.sql.Types#LONGVARBINARY LONGVARBINARY}.
	 *
	 * @see ImageType
	 * @see #MATERIALIZED_BLOB
	 */
	public static final ImageType IMAGE = register( ImageType.INSTANCE );

	/**
	 * The standard Hibernate type for mapping {@link java.sql.Blob} to JDBC {@link java.sql.Types#BLOB BLOB}.
	 *
	 * @see BlobType
	 * @see #MATERIALIZED_BLOB
	 */
	public static final BlobType BLOB = register( BlobType.INSTANCE );

	/**
	 * The standard Hibernate type for mapping {@code byte[]} to JDBC {@link java.sql.Types#BLOB BLOB}.
	 *
	 * @see MaterializedBlobType
	 * @see #MATERIALIZED_BLOB
	 * @see #IMAGE
	 */
	public static final MaterializedBlobType MATERIALIZED_BLOB = register( MaterializedBlobType.INSTANCE );

	/**
	 * The standard Hibernate type for mapping {@code char[]} to JDBC {@link java.sql.Types#VARCHAR VARCHAR}.
	 *
	 * @see CharArrayType
	 */
	public static final CharArrayType CHAR_ARRAY = register( CharArrayType.INSTANCE );

	/**
	 * The standard Hibernate type for mapping {@link Character Character[]} to JDBC
	 * {@link java.sql.Types#VARCHAR VARCHAR}.
	 *
	 * @see CharacterArrayType
	 */
	public static final CharacterArrayType CHARACTER_ARRAY = register( CharacterArrayType.INSTANCE );

	/**
	 * The standard Hibernate type for mapping {@link String} to JDBC {@link java.sql.Types#LONGVARCHAR LONGVARCHAR}.
	 * <p/>
	 * Similar to a {@link #MATERIALIZED_CLOB}
	 *
	 * @see TextType
	 */
	public static final TextType TEXT = register( TextType.INSTANCE );

	/**
	 * The standard Hibernate type for mapping {@link java.sql.Clob} to JDBC {@link java.sql.Types#CLOB CLOB}.
	 *
	 * @see ClobType
	 * @see #MATERIALIZED_CLOB
	 */
	public static final ClobType CLOB = register( ClobType.INSTANCE );

	/**
	 * The standard Hibernate type for mapping {@link String} to JDBC {@link java.sql.Types#CLOB CLOB}.
	 *
	 * @see MaterializedClobType
	 * @see #MATERIALIZED_CLOB
	 * @see #TEXT
	 */
	public static final MaterializedClobType MATERIALIZED_CLOB = register( MaterializedClobType.INSTANCE );

	/**
	 * The standard Hibernate type for mapping {@link java.io.Serializable} to JDBC {@link java.sql.Types#VARBINARY VARBINARY}.
	 * <p/>
	 * See especially the discussion wrt {@link ClassLoader} determination on {@link SerializableType}
	 *
	 * @see SerializableType
	 */
	public static final SerializableType SERIALIZABLE = register( SerializableType.INSTANCE );

	private static <T extends AbstractSingleColumnStandardBasicType> T register(T type) {
		sqlTypeDescriptors.add( type.getSqlTypeDescriptor() );
		return type;
	}

	public static final boolean isStandardBasicSqlTypeDescriptor(SqlTypeDescriptor sqlTypeDescriptor) {
		return sqlTypeDescriptors.contains( sqlTypeDescriptor );
	}
}<|MERGE_RESOLUTION|>--- conflicted
+++ resolved
@@ -23,13 +23,9 @@
  */
 package org.hibernate.type;
 
-<<<<<<< HEAD
-=======
 import java.util.HashSet;
 import java.util.Set;
-
 import org.hibernate.type.descriptor.sql.SqlTypeDescriptor;
->>>>>>> 0b10334e
 
 /**
  * Centralizes access to the standard set of basic {@link Type types}.
