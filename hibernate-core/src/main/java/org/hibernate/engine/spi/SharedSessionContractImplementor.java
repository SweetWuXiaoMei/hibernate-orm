--- conflicted
+++ resolved
@@ -317,30 +317,14 @@
 	/**
 	 * Instantiate the entity class, initializing with the given identifier
 	 */
-<<<<<<< HEAD
 	Object instantiate(String entityName, Object id) throws HibernateException;
-=======
-	Object instantiate(String entityName, Serializable id) throws HibernateException;
 
 	/**
 	 * Instantiate the entity class of an EntityPersister, initializing with the given identifier.
 	 * This is more efficient than {@link #instantiate(String, Serializable)} but not always
 	 * interchangeable: a single persister might be responsible for multiple types.
 	 */
-	Object instantiate(EntityPersister persister, Serializable id) throws HibernateException;
-
-	/**
-	 * Execute an SQL Query
-	 */
-	List listCustomQuery(CustomQuery customQuery, QueryParameters queryParameters)
-			throws HibernateException;
-
-	/**
-	 * Execute an SQL Query
-	 */
-	ScrollableResultsImplementor scrollCustomQuery(CustomQuery customQuery, QueryParameters queryParameters)
-			throws HibernateException;
->>>>>>> fb0279e3
+	Object instantiate(EntityPersister persister, Object id) throws HibernateException;
 
 	/**
 	 * Execute a native SQL query, and return the results as a fully built list.
