/*
 * Hibernate, Relational Persistence for Idiomatic Java
 *
 * License: GNU Lesser General Public License (LGPL), version 2.1 or later
 * See the lgpl.txt file in the root directory or http://www.gnu.org/licenses/lgpl-2.1.html
 */
package org.hibernate.metamodel.model.domain;

<<<<<<< HEAD
=======
import javax.persistence.metamodel.EmbeddableType;
import javax.persistence.metamodel.EntityType;

>>>>>>> 63a96e33
/**
 * Hibernate extension to the JPA {@link EntityType} contract.
 *
 * @deprecated (since 6.0) Use {@link EmbeddableDomainType} instead.  Originally intended
 * to describe the actual usage of an embeddable (the embedded) because it was intended
 * to include the mapping (column, etc) information.  However, that causes us to need
 * multiple embeddable instances per embeddable class.
 *
 * @author Steve Ebersole
 */
@Deprecated
public interface EmbeddedDomainType<J> extends EmbeddableDomainType<J> {
}<|MERGE_RESOLUTION|>--- conflicted
+++ resolved
@@ -6,14 +6,8 @@
  */
 package org.hibernate.metamodel.model.domain;
 
-<<<<<<< HEAD
-=======
-import javax.persistence.metamodel.EmbeddableType;
-import javax.persistence.metamodel.EntityType;
-
->>>>>>> 63a96e33
 /**
- * Hibernate extension to the JPA {@link EntityType} contract.
+ * Hibernate extension to the JPA {@link javax.persistence.metamodel.EntityType} contract.
  *
  * @deprecated (since 6.0) Use {@link EmbeddableDomainType} instead.  Originally intended
  * to describe the actual usage of an embeddable (the embedded) because it was intended
