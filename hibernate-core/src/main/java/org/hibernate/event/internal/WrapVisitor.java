/*
 * Hibernate, Relational Persistence for Idiomatic Java
 *
 * License: GNU Lesser General Public License (LGPL), version 2.1 or later.
 * See the lgpl.txt file in the root directory or <http://www.gnu.org/licenses/lgpl-2.1.html>.
 */
package org.hibernate.event.internal;

import org.hibernate.EntityMode;
import org.hibernate.HibernateException;
import org.hibernate.bytecode.enhance.spi.LazyPropertyInitializer;
import org.hibernate.bytecode.enhance.spi.interceptor.EnhancementAsProxyLazinessInterceptor;
import org.hibernate.collection.spi.PersistentCollection;
import org.hibernate.engine.spi.PersistenceContext;
import org.hibernate.engine.spi.PersistentAttributeInterceptable;
import org.hibernate.engine.spi.PersistentAttributeInterceptor;
import org.hibernate.engine.spi.SessionImplementor;
import org.hibernate.event.spi.EventSource;
import org.hibernate.internal.CoreLogging;
import org.hibernate.internal.CoreMessageLogger;
import org.hibernate.persister.collection.CollectionPersister;
import org.hibernate.persister.entity.EntityPersister;
import org.hibernate.type.CollectionType;
import org.hibernate.type.CompositeType;
import org.hibernate.type.Type;

/**
 * Wrap collections in a Hibernate collection wrapper.
 *
 * @author Gavin King
 */
@SuppressWarnings("WeakerAccess")
public class WrapVisitor extends ProxyVisitor {
	private static final CoreMessageLogger LOG = CoreLogging.messageLogger( WrapVisitor.class );
<<<<<<< HEAD
	private Object entity;
	private Object id;
=======
	protected Object entity;
	protected Serializable id;
>>>>>>> 8389b1a7

	private boolean substitute;

	public WrapVisitor(Object entity, Object id, EventSource session) {
		super( session );
		this.entity = entity;
		this.id = id;
	}

	public boolean isSubstitutionRequired() {
		return substitute;
	}

	public WrapVisitor(EventSource session) {
		super( session );
	}

	@Override
	Object processCollection(Object collection, CollectionType collectionType)
			throws HibernateException {

		if ( collection == null ) {
			return null;
		}

		if ( collection == LazyPropertyInitializer.UNFETCHED_PROPERTY ) {
			return null;
		}

		if ( collection instanceof PersistentCollection ) {
			final PersistentCollection coll = (PersistentCollection) collection;
			final SessionImplementor session = getSession();

			if ( coll.setCurrentSession( session ) ) {
				reattachCollection( coll, collectionType );
			}

			return null;
		}

		return processArrayOrNewCollection( collection, collectionType );
	}

	final Object processArrayOrNewCollection(Object collection, CollectionType collectionType)
			throws HibernateException {

		final SessionImplementor session = getSession();

		if ( collection == null ) {
			//do nothing
			return null;
		}
		else {
			CollectionPersister persister = session.getFactory().getCollectionPersister( collectionType.getRole() );

			final PersistenceContext persistenceContext = session.getPersistenceContextInternal();
			//TODO: move into collection type, so we can use polymorphism!
			if ( collectionType.hasHolder() ) {

				if ( collection == CollectionType.UNFETCHED_COLLECTION ) {
					return null;
				}

				PersistentCollection ah = persistenceContext.getCollectionHolder( collection );
				if ( ah == null ) {
					ah = collectionType.wrap( session, collection );
					persistenceContext.addNewCollection( persister, ah );
					persistenceContext.addCollectionHolder( ah );
				}
				return null;
			}
			else {
				if ( entity instanceof PersistentAttributeInterceptable ) {
					final PersistentAttributeInterceptor interceptor = ( (PersistentAttributeInterceptable) entity ).$$_hibernate_getInterceptor();
					if ( interceptor instanceof EnhancementAsProxyLazinessInterceptor ) {
						if ( !( (EnhancementAsProxyLazinessInterceptor) interceptor ).isInitialized() ) {
							return null;
						}
					}
				}

				final PersistentCollection persistentCollection = collectionType.wrap( session, collection );

				persistenceContext.addNewCollection( persister, persistentCollection );

				if ( LOG.isTraceEnabled() ) {
					LOG.tracev( "Wrapped collection in role: {0}", collectionType.getRole() );
				}

				return persistentCollection; //Force a substitution!
			}
		}
	}

	@Override
	void processValue(int i, Object[] values, Type[] types) {
		Object result = processValue( values[i], types[i] );
		if ( result != null ) {
			substitute = true;
			values[i] = result;
		}
	}

	@Override
	Object processComponent(Object component, CompositeType componentType) throws HibernateException {
		if ( component != null ) {
			Object[] values = componentType.getPropertyValues( component, getSession() );
			Type[] types = componentType.getSubtypes();
			boolean substituteComponent = false;
			for ( int i = 0; i < types.length; i++ ) {
				Object result = processValue( values[i], types[i] );
				if ( result != null ) {
					values[i] = result;
					substituteComponent = true;
				}
			}
			if ( substituteComponent ) {
				componentType.setPropertyValues( component, values, EntityMode.POJO );
			}
		}

		return null;
	}

	@Override
	public void process(Object object, EntityPersister persister) throws HibernateException {
		final Object[] values = persister.getPropertyValues( object );
		final Type[] types = persister.getPropertyTypes();
		processEntityPropertyValues( values, types );
		if ( isSubstitutionRequired() ) {
			persister.setPropertyValues( object, values );
		}
	}
}<|MERGE_RESOLUTION|>--- conflicted
+++ resolved
@@ -32,13 +32,8 @@
 @SuppressWarnings("WeakerAccess")
 public class WrapVisitor extends ProxyVisitor {
 	private static final CoreMessageLogger LOG = CoreLogging.messageLogger( WrapVisitor.class );
-<<<<<<< HEAD
-	private Object entity;
-	private Object id;
-=======
 	protected Object entity;
-	protected Serializable id;
->>>>>>> 8389b1a7
+	protected Object id;
 
 	private boolean substitute;
 
