--- conflicted
+++ resolved
@@ -24,7 +24,6 @@
 }
 
 dependencies {
-<<<<<<< HEAD
 //	compileOnly project( ':hibernate-core' )
 //
 //	implementation gradleApi()
@@ -35,7 +34,6 @@
 
 	implementation project( ':hibernate-core' )
 	implementation libraries.jpa
-	implementation libraries.javassist
 	implementation libraries.byteBuddy
 	implementation gradleApi()
 	implementation localGroovy()
@@ -73,13 +71,6 @@
 
 task publish {
 	dependsOn tasks.publishPlugins
-=======
-	compile( project( ':hibernate-core' ) )
-	compile( libraries.jpa )
-	compile( libraries.byteBuddy )
-	compile gradleApi()
-	compile localGroovy()
->>>>>>> ae80deb6
 }
 
 processResources {
